--- conflicted
+++ resolved
@@ -646,7 +646,6 @@
         self.cached_list.append(second_level_train)
 
         self.logger.info(
-<<<<<<< HEAD
             "Distribution of classes in second-level train dataset:/n %s",
             (
                 second_level_train.groupBy("relevance")
@@ -654,16 +653,6 @@
                 .take(2)
             ),
         )
-=======
-            "The numbers of positive and negative interactions in second-level train are:"
-        )
-        for row_num in range(2):
-            self.logger.info(
-                "\t%s interactions of class %s",
-                dataset_class_sizes.loc[row_num, "count_for_class"],
-                dataset_class_sizes.loc[row_num, "relevance"],
-            )
->>>>>>> 3454e821
 
         self.features_processor.fit(
             log=first_level_train,
@@ -673,15 +662,9 @@
             item_cat_features_list=self.item_cat_features_list,
         )
 
-<<<<<<< HEAD
         self.logger.info("Adding features to second-level train dataset")
         second_level_train = self._add_features_for_second_level(
             log_to_add_features=second_level_train,
-=======
-        self.logger.info("Enriching second-level train with features")
-        full_second_level_train = self._add_features_for_second_level(
-            log_to_add_features=full_second_level_train,
->>>>>>> 3454e821
             log_for_first_level_models=first_level_train,
             user_features=user_features,
             item_features=item_features,
@@ -700,11 +683,6 @@
             roles={"target": "relevance"},
             verbose=1,
         )
-<<<<<<< HEAD
-
-=======
->>>>>>> 3454e821
-        self.logger.info("Second level is trained")
 
     # pylint: disable=too-many-arguments
     def _predict(
