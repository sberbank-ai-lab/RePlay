--- conflicted
+++ resolved
@@ -461,15 +461,7 @@
                 .agg(sf.count("item_idx").alias("num_positives"))
                 .select(sf.max("num_positives"))
                 .collect()[0][0]
-<<<<<<< HEAD
-            )
-=======
-                or 0.0,
-                log.select("item_idx").distinct().count() - k,
-                items.select("item_idx").distinct().count() - k,
-            ]
-        )
->>>>>>> ed6598aa
+            )
 
         pred = model._predict(
             log,
