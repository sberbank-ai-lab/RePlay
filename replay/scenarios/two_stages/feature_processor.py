--- conflicted
+++ resolved
@@ -10,7 +10,7 @@
 
 
 class FirstLevelFeaturesProcessor:
-    """Трансформация признаков для моделей первого уровня в двухуровневом сценарии"""
+    """Transform features for first level"""
 
     cat_feat_transformer: Optional[CatFeaturesTransformer]
     cols_to_one_hot: Optional[List]
@@ -23,10 +23,10 @@
 
     def fit(self, spark_df: Optional[DataFrame]) -> None:
         """
-        Определение списка категориальных колонок для one-hot encoding.
-        Нечисловые колонки с большим числом уникальных значений, чем threshold, будут удалены.
-        Сохранение списка категорий для каждой из колонок.
-        :param spark_df: spark-датафрейм, содержащий признаки пользователей / объектов
+        Determine categorical columns for one-hot encoding.
+        Non categorical columns with more values than threshold will be deleted.
+        Saves categories for each column.
+        :param spark_df: input DataFrame
         """
         self.cat_feat_transformer = None
         if spark_df is None:
@@ -67,8 +67,8 @@
             ]
             if self.cols_to_del:
                 State().logger.warning(
-                    "Колонки %s содержат более threshold уникальных "
-                    "категориальных значений и будут удалены",
+                    "%s columns contain more that threshold unique "
+                    "values and will be deleted",
                     self.cols_to_del,
                 )
 
@@ -79,21 +79,20 @@
 
     def transform(self, spark_df: Optional[DataFrame]) -> Optional[DataFrame]:
         """
-        Трансформация нечисловых признаков.
-        Нечисловые колонки с большим числом уникальных значений, чем threshold,
-        будут удалены иначе - преобразованы с использованием one-hot encoding.
-        :param spark_df: spark-датафрейм, содержащий признаки пользователей / объектов
-        :return: spark-датафрейм, содержащий числовые признаки пользователей / объектов
+        Transform categorical features.
+        Use one hot encoding for columns with the amount of unique values smaller than threshold and delete other columns.
+        :param spark_df: input DataFrame
+        :return: processed DataFrame
         """
         if spark_df is None or self.cat_feat_transformer is None:
             return None
 
         if sorted(spark_df.columns) != self.all_columns:
             raise ValueError(
-                "Колонки датафрейма, переданного в fit, не совпадают с колонками, "
-                "датафрейма, переданного в transform. "
-                "Колонки в fit: %s,"
-                "колонки в transform: %s"
+                "Columns from fit do not match "
+                "columns in transform. "
+                "Fit columns: %s,"
+                "Transform columns: %s"
                 % (self.all_columns, sorted(spark_df.columns)),
             )
 
@@ -103,9 +102,8 @@
 
     def fit_transform(self, spark_df: DataFrame) -> DataFrame:
         """
-        Последовательное обучение и применение FirstLevelFeaturesProcessor.
-        :param spark_df: исходный spark-датафрейм для one-hot encoding
-        :return: результирующий spark-датафрейм
+        :param spark_df: input DataFrame
+        :return: output DataFrame
         """
         self.fit(spark_df)
         return self.transform(spark_df)
@@ -114,11 +112,7 @@
 # pylint: disable=too-many-instance-attributes, too-many-arguments
 class SecondLevelFeaturesProcessor:
     """
-<<<<<<< HEAD
     Calculate extra features for two stages scenario
-=======
-    Подсчет дополнительных признаков для модели второго уровня в двухуровневом сценарии
->>>>>>> e284aac7
     """
 
     def __init__(
@@ -393,31 +387,13 @@
         self, log: DataFrame,
     ):
         """
-<<<<<<< HEAD
         Add features
         :param log: input DataFrame ``[user_id(x), item_id(x), ...]``
-        :param user_features: user features
-        :param item_features: item features
         :return: augmented DataFrame
         """
         if not self.fitted:
             raise AttributeError("Call fit before running transform")
-        joined = join_or_return(
-            log, user_features, how="left", on=self.user_id
-        )
-        joined = join_or_return(
-            joined, item_features, how="left", on=self.item_id
-        )
-=======
-        Обогащение лога сгенерированными признаками.
-        :param log: пары пользователей и объектов и их признаки из датасета, спарк-датафрейм с колонками
-            ``[user_id(x), item_id(x), ...]``, для которого нужно сгенерировать признаки
-        :return: датафрейм, содержащий взаимодействия из лога и сгенерированные признаки
-        """
-        if not self.fitted:
-            raise AttributeError("Вызовите fit перед использованием transform")
         joined = log
->>>>>>> e284aac7
 
         if self.use_log_features:
             joined = (
