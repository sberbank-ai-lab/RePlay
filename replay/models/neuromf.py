"""
Generalized Matrix Factorization (GMF),
Multi-Layer Perceptron (MLP),
Neural Matrix Factorization (MLP + GMF).
"""
from typing import List, Optional

import numpy as np
import pandas as pd
import torch
import torch.nn.functional as F
from pyspark.sql import DataFrame
from sklearn.model_selection import train_test_split
from torch import LongTensor, Tensor, nn
from torch.optim import Adam
from torch.optim.lr_scheduler import ReduceLROnPlateau
from torch.utils.data import DataLoader, TensorDataset

from replay.models.base_torch_rec import TorchRecommender

EMBED_DIM = 128


def xavier_init_(layer: nn.Module):
    """
    Xavier initialization

    :param layer: net layer
    """
    if isinstance(layer, (nn.Embedding, nn.Linear)):
        nn.init.xavier_normal_(layer.weight.data)

    if isinstance(layer, nn.Linear):
        layer.bias.data.normal_(0.0, 0.001)


class GMF(nn.Module):
    """Generalized Matrix Factorization"""

    def __init__(self, user_count: int, item_count: int, embedding_dim: int):
        """
        :param user_count: number of users
        :param item_count: number of items
        :param embedding_dim: embedding size
        """
        super().__init__()
        self.user_embedding = nn.Embedding(
            num_embeddings=user_count, embedding_dim=embedding_dim
        )
        self.item_embedding = nn.Embedding(
            num_embeddings=item_count, embedding_dim=embedding_dim
        )
        self.item_biases = nn.Embedding(
            num_embeddings=item_count, embedding_dim=1
        )
        self.user_biases = nn.Embedding(
            num_embeddings=user_count, embedding_dim=1
        )

        xavier_init_(self.user_embedding)
        xavier_init_(self.item_embedding)
        self.user_biases.weight.data.zero_()
        self.item_biases.weight.data.zero_()

    # pylint: disable=arguments-differ
    def forward(self, user: Tensor, item: Tensor) -> Tensor:  # type: ignore
        """
        :param user: user id batch
        :param item: item id batch
        :return: model output
        """
        user_emb = self.user_embedding(user) + self.user_biases(user)
        item_emb = self.item_embedding(item) + self.item_biases(item)
        element_product = torch.mul(user_emb, item_emb)

        return element_product


class MLP(nn.Module):
    """Multi-Layer Perceptron"""

    def __init__(
        self,
        user_count: int,
        item_count: int,
        embedding_dim: int,
        hidden_dims: Optional[List[int]] = None,
    ):
        """
        :param user_count: number of users
        :param item_count: number of items
        :param embedding_dim: embedding size
        :param hidden_dims: list of hidden dimension sizes
        """
        super().__init__()
        self.user_embedding = nn.Embedding(
            num_embeddings=user_count, embedding_dim=embedding_dim
        )
        self.item_embedding = nn.Embedding(
            num_embeddings=item_count, embedding_dim=embedding_dim
        )
        self.item_biases = nn.Embedding(
            num_embeddings=item_count, embedding_dim=1
        )
        self.user_biases = nn.Embedding(
            num_embeddings=user_count, embedding_dim=1
        )

        if hidden_dims:
            full_hidden_dims = [2 * embedding_dim] + hidden_dims
            self.hidden_layers = nn.ModuleList(
                [
                    nn.Linear(d_in, d_out)
                    for d_in, d_out in zip(
                        full_hidden_dims[:-1], full_hidden_dims[1:]
                    )
                ]
            )

        else:
            self.hidden_layers = nn.ModuleList()

        self.activation = nn.ReLU()

        xavier_init_(self.user_embedding)
        xavier_init_(self.item_embedding)
        self.user_biases.weight.data.zero_()
        self.item_biases.weight.data.zero_()
        for layer in self.hidden_layers:
            xavier_init_(layer)

    # pylint: disable=arguments-differ
    def forward(self, user: Tensor, item: Tensor) -> Tensor:  # type: ignore
        """
        :param user: user id batch
        :param item: item id batch
        :return: output
        """
        user_emb = self.user_embedding(user) + self.user_biases(user)
        item_emb = self.item_embedding(item) + self.item_biases(item)
        hidden = torch.cat([user_emb, item_emb], dim=-1)
        for layer in self.hidden_layers:
            hidden = layer(hidden)
            hidden = self.activation(hidden)
        return hidden


class NMF(nn.Module):
    """NMF = MLP + GMF"""

    # pylint: disable=too-many-arguments
    def __init__(
        self,
        user_count: int,
        item_count: int,
        embedding_gmf_dim: Optional[int] = None,
        embedding_mlp_dim: Optional[int] = None,
        hidden_mlp_dims: Optional[List[int]] = None,
    ):
        """
        :param user_count: number of users
        :param item_count: number of items
        :param embedding_gmf_dim: embedding size for gmf
        :param embedding_mlp_dim: embedding size for mlp
        :param hidden_mlp_dims: list of hidden dimension sizes for mlp
        """
        self.gmf: Optional[GMF] = None
        self.mlp: Optional[MLP] = None

        super().__init__()
        merged_dim = 0
        if embedding_gmf_dim:
            self.gmf = GMF(user_count, item_count, embedding_gmf_dim)
            merged_dim += embedding_gmf_dim

        if embedding_mlp_dim:
            self.mlp = MLP(
                user_count, item_count, embedding_mlp_dim, hidden_mlp_dims
            )
            merged_dim += (
                hidden_mlp_dims[-1]
                if hidden_mlp_dims
                else 2 * embedding_mlp_dim
            )

        self.last_layer = nn.Linear(merged_dim, 1)
        xavier_init_(self.last_layer)

    # pylint: disable=arguments-differ
    def forward(self, user: Tensor, item: Tensor) -> Tensor:  # type: ignore
        """
        :param user: user id batch
        :param item: item id batch
        :return: output
        """
        batch_size = len(user)
        if self.gmf:
            gmf_vector = self.gmf(user, item)
        else:
            gmf_vector = torch.zeros(batch_size, 0).to(user.device)

        if self.mlp:
            mlp_vector = self.mlp(user, item)
        else:
            mlp_vector = torch.zeros(batch_size, 0).to(user.device)

        merged_vector = torch.cat([gmf_vector, mlp_vector], dim=1)
        merged_vector = self.last_layer(merged_vector).squeeze(dim=1)
        merged_vector = torch.sigmoid(merged_vector)

        return merged_vector


# pylint: disable=too-many-instance-attributes
class NeuroMF(TorchRecommender):
    """
    Neural Matrix Factorization model (NeuMF, NCF).

    In this implementation MLP and GMF modules are optional.
    """

    num_workers: int = 0
    batch_size_users: int = 100000
    patience: int = 3
    n_saved: int = 2
    valid_split_size: float = 0.1
    seed: int = 42
    _search_space = {
        "embedding_gmf_dim": {"type": "int", "args": [EMBED_DIM, EMBED_DIM]},
        "embedding_mlp_dim": {"type": "int", "args": [EMBED_DIM, EMBED_DIM]},
        "learning_rate": {"type": "loguniform", "args": [0.0001, 0.5]},
        "l2_reg": {"type": "loguniform", "args": [1e-9, 5]},
        "count_negative_sample": {"type": "int", "args": [1, 20]},
        "factor": {"type": "float", "args": [0.2, 0.2]},
        "patience": {"type": "int", "args": [3, 3]},
    }

    # pylint: disable=too-many-arguments
    def __init__(
        self,
        learning_rate: float = 0.05,
        epochs: int = 20,
        embedding_gmf_dim: Optional[int] = None,
        embedding_mlp_dim: Optional[int] = None,
        hidden_mlp_dims: Optional[List[int]] = None,
        l2_reg: float = 0,
        count_negative_sample: int = 1,
        factor: float = 0.2,
        patience: int = 3,
    ):
        """
        MLP or GMF model can be ignored if
        its embedding size (embedding_mlp_dim or embedding_gmf_dim) is set to ``None``.
        Default variant is MLP + GMF with embedding size 128.

        :param learning_rate: learning rate
        :param epochs: number of epochs to train model
        :param embedding_gmf_dim: embedding size for gmf
        :param embedding_mlp_dim: embedding size for mlp
        :param hidden_mlp_dims: list of hidden dimension sized for mlp
        :param l2_reg: l2 regularization term
        :param count_negative_sample: number of negative samples to use
        :param factor: ReduceLROnPlateau reducing factor. new_lr = lr * factor
        :param patience: number of non-improved epochs before reducing lr
        """
        super().__init__()
        if not embedding_gmf_dim and not embedding_mlp_dim:
            embedding_gmf_dim, embedding_mlp_dim = EMBED_DIM, EMBED_DIM

        if (embedding_gmf_dim is None or embedding_gmf_dim < 0) and (
            embedding_mlp_dim is None or embedding_mlp_dim < 0
        ):
            raise ValueError(
                "embedding_gmf_dim and embedding_mlp_dim must be positive"
            )

        self.learning_rate = learning_rate
        self.epochs = epochs
        self.embedding_gmf_dim = embedding_gmf_dim
        self.embedding_mlp_dim = embedding_mlp_dim
        self.hidden_mlp_dims = hidden_mlp_dims
        self.l2_reg = l2_reg
        self.count_negative_sample = count_negative_sample
        self.factor = factor
        self.patience = patience

    @property
    def _init_args(self):
        return {
            "learning_rate": self.learning_rate,
            "epochs": self.epochs,
            "embedding_gmf_dim": self.embedding_gmf_dim,
            "embedding_mlp_dim": self.embedding_mlp_dim,
            "hidden_mlp_dims": self.hidden_mlp_dims,
            "l2_reg": self.l2_reg,
            "count_negative_sample": self.count_negative_sample,
            "factor": self.factor,
            "patience": self.patience,
        }

    def _data_loader(
        self, data: pd.DataFrame, shuffle: bool = True
    ) -> DataLoader:

        user_batch = LongTensor(data["user_idx"].values)  # type: ignore
        item_batch = LongTensor(data["item_idx"].values)  # type: ignore

        dataset = TensorDataset(user_batch, item_batch)

        loader = DataLoader(
            dataset,
            batch_size=self.batch_size_users,
            shuffle=shuffle,
            num_workers=self.num_workers,
        )
        return loader

    def _get_neg_batch(self, batch: Tensor) -> Tensor:
        return torch.from_numpy(
            np.random.choice(
                self._fit_items_np, batch.shape[0] * self.count_negative_sample
            )
        )

    # pylint: disable=too-many-locals
    def _fit(
        self,
        log: DataFrame,
        user_features: Optional[DataFrame] = None,
        item_features: Optional[DataFrame] = None,
    ) -> None:
<<<<<<< HEAD
        self.model = NMF(
            user_count=self._user_dim,
            item_count=self._item_dim,
            embedding_gmf_dim=self.embedding_gmf_dim,
            embedding_mlp_dim=self.embedding_mlp_dim,
            hidden_mlp_dims=self.hidden_mlp_dims,
        ).to(self.device)

        self.logger.debug("Create DataLoaders")
=======
        self.logger.debug("Creating batch")
>>>>>>> 1ce6b746
        tensor_data = log.select("user_idx", "item_idx").toPandas()
        train_tensor_data, valid_tensor_data = train_test_split(
            tensor_data,
            test_size=self.valid_split_size,
            random_state=self.seed,
        )
        train_data_loader = self._data_loader(train_tensor_data)
<<<<<<< HEAD
        val_data_loader = self._data_loader(valid_tensor_data)
        # pylint: disable=attribute-defined-outside-init
        self._fit_items_np = self.fit_items.toPandas().to_numpy().ravel()
=======
        valid_data_loader = self._data_loader(valid_tensor_data)
>>>>>>> 1ce6b746

        self.logger.debug("Training NeuroMF")
        self.model = NMF(
            user_count=self._user_dim,
            item_count=self._item_dim,
            embedding_gmf_dim=self.embedding_gmf_dim,
            embedding_mlp_dim=self.embedding_mlp_dim,
            hidden_mlp_dims=self.hidden_mlp_dims,
        ).to(self.device)
        optimizer = Adam(
            self.model.parameters(),
            lr=self.learning_rate,
            weight_decay=self.l2_reg / self.batch_size_users,
        )
        lr_scheduler = ReduceLROnPlateau(
            optimizer, factor=self.factor, patience=self.patience
        )

        self.train(
            train_data_loader,
            valid_data_loader,
            optimizer,
            lr_scheduler,
            self.epochs,
            "neuromf",
        )

<<<<<<< HEAD
        nmf_trainer.run(train_data_loader, max_epochs=self.epochs)
        del self._fit_items_np

=======
>>>>>>> 1ce6b746
    # pylint: disable=arguments-differ
    @staticmethod
    def _loss(y_pred, y_true):
        return F.binary_cross_entropy(y_pred, y_true).mean()

    def _batch_pass(self, batch, model):
        user_batch, pos_item_batch = batch
        neg_item_batch = self._get_neg_batch(user_batch)
        pos_relevance = model(
            user_batch.to(self.device), pos_item_batch.to(self.device)
        )
        neg_relevance = model(
            user_batch.repeat([self.count_negative_sample]).to(self.device),
            neg_item_batch.to(self.device),
        )
        y_pred = torch.cat((pos_relevance, neg_relevance), 0)
        y_true_pos = torch.ones_like(pos_item_batch).to(self.device)
        y_true_neg = torch.zeros_like(neg_item_batch).to(self.device)
        y_true = torch.cat((y_true_pos, y_true_neg), 0).float()

        return {"y_pred": y_pred, "y_true": y_true}

    @staticmethod
    def _predict_pairs_inner(
        model: nn.Module,
        user_idx: int,
        items_np: np.ndarray,
        cnt: Optional[int] = None,
    ) -> DataFrame:
        model.eval()
        with torch.no_grad():
            user_batch = LongTensor([user_idx] * len(items_np))
            item_batch = LongTensor(items_np)
            user_recs = torch.reshape(
                model(user_batch, item_batch).detach(),
                [
                    -1,
                ],
            )
            if cnt is not None:
                best_item_idx = (
                    torch.argsort(user_recs, descending=True)[:cnt]
                ).numpy()
                user_recs = user_recs[best_item_idx]
                items_np = items_np[best_item_idx]

            return pd.DataFrame(
                {
                    "user_idx": user_recs.shape[0] * [user_idx],
                    "item_idx": items_np,
                    "relevance": user_recs,
                }
            )

    @staticmethod
    def _predict_by_user(
        pandas_df: pd.DataFrame,
        model: nn.Module,
        items_np: np.ndarray,
        k: int,
        item_count: int,
    ) -> pd.DataFrame:
        return NeuroMF._predict_pairs_inner(
            model=model,
            user_idx=pandas_df["user_idx"][0],
            items_np=items_np,
            cnt=min(len(pandas_df) + k, len(items_np)),
        )

    @staticmethod
    def _predict_by_user_pairs(
        pandas_df: pd.DataFrame, model: nn.Module, item_count: int
    ) -> pd.DataFrame:
        return NeuroMF._predict_pairs_inner(
            model=model,
            user_idx=pandas_df["user_idx"][0],
            items_np=np.array(pandas_df["item_idx_to_pred"][0]),
            cnt=None,
        )

    def _load_model(self, path: str):
        self.model = NMF(
            user_count=self._user_dim,
            item_count=self._item_dim,
            embedding_gmf_dim=self.embedding_gmf_dim,
            embedding_mlp_dim=self.embedding_mlp_dim,
            hidden_mlp_dims=self.hidden_mlp_dims,
        ).to(self.device)
        self.model.load_state_dict(torch.load(path))
        self.model.eval()<|MERGE_RESOLUTION|>--- conflicted
+++ resolved
@@ -322,14 +322,12 @@
             )
         )
 
-    # pylint: disable=too-many-locals
     def _fit(
         self,
         log: DataFrame,
         user_features: Optional[DataFrame] = None,
         item_features: Optional[DataFrame] = None,
     ) -> None:
-<<<<<<< HEAD
         self.model = NMF(
             user_count=self._user_dim,
             item_count=self._item_dim,
@@ -339,9 +337,6 @@
         ).to(self.device)
 
         self.logger.debug("Create DataLoaders")
-=======
-        self.logger.debug("Creating batch")
->>>>>>> 1ce6b746
         tensor_data = log.select("user_idx", "item_idx").toPandas()
         train_tensor_data, valid_tensor_data = train_test_split(
             tensor_data,
@@ -349,13 +344,9 @@
             random_state=self.seed,
         )
         train_data_loader = self._data_loader(train_tensor_data)
-<<<<<<< HEAD
-        val_data_loader = self._data_loader(valid_tensor_data)
+        valid_data_loader = self._data_loader(valid_tensor_data)
         # pylint: disable=attribute-defined-outside-init
         self._fit_items_np = self.fit_items.toPandas().to_numpy().ravel()
-=======
-        valid_data_loader = self._data_loader(valid_tensor_data)
->>>>>>> 1ce6b746
 
         self.logger.debug("Training NeuroMF")
         self.model = NMF(
@@ -365,6 +356,7 @@
             embedding_mlp_dim=self.embedding_mlp_dim,
             hidden_mlp_dims=self.hidden_mlp_dims,
         ).to(self.device)
+
         optimizer = Adam(
             self.model.parameters(),
             lr=self.learning_rate,
@@ -383,12 +375,8 @@
             "neuromf",
         )
 
-<<<<<<< HEAD
-        nmf_trainer.run(train_data_loader, max_epochs=self.epochs)
         del self._fit_items_np
 
-=======
->>>>>>> 1ce6b746
     # pylint: disable=arguments-differ
     @staticmethod
     def _loss(y_pred, y_true):
