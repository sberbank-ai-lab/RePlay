# pylint: disable=too-many-lines
"""
Base abstract classes:
- BaseRecommender - the simplest base class
- Recommender - base class for models that fit on interaction log
- HybridRecommender - base class for models that accept user or item features
- UserRecommender - base class that accepts only user features, but not item features
- NeighbourRec - base class that requires log at prediction time
- ItemVectorModel - class for models which provides items' vectors.
    Implements similar items search.
"""
import collections
import logging
from abc import ABC, abstractmethod
from copy import deepcopy
from typing import Any, Dict, Iterable, List, Optional, Union, Sequence, Tuple

import pandas as pd
from optuna import create_study
from optuna.samplers import TPESampler
from pyspark.sql import DataFrame, Window
from pyspark.sql import functions as sf
from pyspark.sql.column import Column

from replay.metrics import Metric, NDCG
from replay.optuna_objective import SplitData, MainObjective
from replay.session_handler import State
from replay.utils import (
    convert2spark,
    cosine_similarity,
    get_top_k,
    get_top_k_recs,
    vector_euclidean_distance_similarity,
    vector_dot,
)


class BaseRecommender(ABC):
    """Base recommender"""

    model: Any
    _logger: Optional[logging.Logger] = None
    can_predict_cold_users: bool = False
    can_predict_cold_items: bool = False
    can_predict_item_to_item: bool = False
    _search_space: Optional[
        Dict[str, Union[str, Sequence[Union[str, int, float]]]]
    ] = None
    _objective = MainObjective
    study = None
    fit_users: DataFrame
    fit_items: DataFrame

    # pylint: disable=too-many-arguments, too-many-locals, no-member
    def optimize(
        self,
        train: DataFrame,
        test: DataFrame,
        user_features: Optional[DataFrame] = None,
        item_features: Optional[DataFrame] = None,
        param_borders: Optional[Dict[str, List[Any]]] = None,
        criterion: Metric = NDCG(),
        k: int = 10,
        budget: int = 10,
        new_study: bool = True,
    ) -> Optional[Dict[str, Any]]:
        """
        Searches best parameters with optuna.

        :param train: train data
        :param test: test data
        :param user_features: user features
        :param item_features: item features
        :param param_borders: a dictionary with search borders, where
            key is the parameter name and value is the range of possible values
            ``{param: [low, high]}``. In case of categorical parameters it is
            all possible values: ``{cat_param: [cat_1, cat_2, cat_3]}``.
        :param criterion: metric to use for optimization
        :param k: recommendation list length
        :param budget: number of points to try
        :param new_study: keep searching with previous study or start a new study
        :return: dictionary with best parameters
        """
        if self._search_space is None:
            self.logger.warning(
                "%s has no hyper parameters to optimize", str(self)
            )
            return None

        if self.study is None or new_study:
            self.study = create_study(
                direction="maximize", sampler=TPESampler()
            )

        search_space = self._prepare_param_borders(param_borders)
        if (
            self._init_params_in_search_space(search_space)
            and not self._params_tried()
        ):
            self.study.enqueue_trial(self._init_args)

        split_data = self._prepare_split_data(
            train, test, user_features, item_features
        )
        objective = self._objective(
            search_space=search_space,
            split_data=split_data,
            recommender=self,
            criterion=criterion,
            k=k,
        )

        self.study.optimize(objective, budget)
        best_params = self.study.best_params
        self.set_params(**best_params)
        return best_params

    def _init_params_in_search_space(self, search_space):
        """Check if model params are inside search space"""
        params = self._init_args  # pylint: disable=no-member
        outside_search_space = {}
        for param, value in params.items():
            if param not in search_space:
                continue
            borders = search_space[param]["args"]
            param_type = search_space[param]["type"]

            extra_category = (
                param_type == "categorical" and value not in borders
            )
            param_out_of_bounds = param_type != "categorical" and (
                value < borders[0] or value > borders[1]
            )
            if extra_category or param_out_of_bounds:
                outside_search_space[param] = {
                    "borders": borders,
                    "value": value,
                }

        if outside_search_space:
            self.logger.debug(
                "Model is initialized with parameters outside the search space: %s."
                "Initial parameters will not be evaluated during optimization."
                "Change search spare with 'param_borders' argument if necessary",
                outside_search_space,
            )
            return False
        else:
            return True

    def _prepare_param_borders(
        self, param_borders: Optional[Dict[str, List[Any]]] = None
    ) -> Dict[str, Dict[str, List[Any]]]:
        """
        Checks if param borders are valid and convert them to a search_space format

        :param param_borders: a dictionary with search grid, where
            key is the parameter name and value is the range of possible values
            ``{param: [low, high]}``.
        :return:
        """
        search_space = deepcopy(self._search_space)
        if param_borders is None:
            return search_space

        for param, borders in param_borders.items():
            self._check_borders(param, borders)
            search_space[param]["args"] = borders

        # Optuna trials should contain all searchable parameters
        # to be able to correctly return best params
        # If used didn't specify some params to be tested optuna still needs to suggest them
        # This part makes sure this suggestion will be constant
        args = self._init_args
        missing_borders = {
            param: args[param]
            for param in search_space
            if param not in param_borders
        }
        for param, value in missing_borders.items():
            if search_space[param]["type"] == "categorical":
                search_space[param]["args"] = [value]
            else:
                search_space[param]["args"] = [value, value]

        return search_space

    def _check_borders(self, param, borders):
        """Raise value error if param borders are not valid"""
        if param not in self._search_space:
            raise ValueError(
                f"Hyper parameter {param} is not defined for {str(self)}"
            )
        if not isinstance(borders, list):
            raise ValueError(f"Parameter {param} borders are not a list")
        if (
            self._search_space[param]["type"] != "categorical"
            and len(borders) != 2
        ):
            raise ValueError(
                f"""
                Hyper parameter {param} is numerical
                 but bounds are not in ([lower, upper]) format
                """
            )

    def _prepare_split_data(
        self,
        train: DataFrame,
        test: DataFrame,
        user_features: Optional[DataFrame] = None,
        item_features: Optional[DataFrame] = None,
    ) -> SplitData:
        """
        This method converts data to spark and packs it into a named tuple to pass into optuna.

        :param train: train data
        :param test: test data
        :param user_features: user features
        :param item_features: item features
        :return: packed PySpark DataFrames
        """
        user_features_train, user_features_test = self._train_test_features(
            train, test, user_features, "user_idx"
        )
        item_features_train, item_features_test = self._train_test_features(
            train, test, item_features, "item_idx"
        )
        users = test.select("user_idx").distinct()
        items = test.select("item_idx").distinct()
        split_data = SplitData(
            train,
            test,
            users,
            items,
            user_features_train,
            user_features_test,
            item_features_train,
            item_features_test,
        )
        return split_data

    @property
    def _dataframes(self):
        return {}

    def _save_model(self, path: str):
        pass

    def _load_model(self, path: str):
        pass

    @staticmethod
    def _train_test_features(
        train: DataFrame,
        test: DataFrame,
        features: Optional[DataFrame],
        column: Union[str, Column],
    ) -> Tuple[Optional[DataFrame], Optional[DataFrame]]:
        """
        split dataframe with features into two dataframes representing
        features for train and tests subset entities, defined by `column`

        :param train: spark dataframe with the train subset
        :param test: spark dataframe with the train subset
        :param features: spark dataframe with users'/items' features
        :param column: column name to use as a key for join (e.g., user_idx or item_idx)
        :return: features for train and test subsets
        """
        if features is not None:
            features_train = features.join(
                train.select(column).distinct(), on=column
            )
            features_test = features.join(
                test.select(column).distinct(), on=column
            )
        else:
            features_train = None
            features_test = None
        return features_train, features_test

    def set_params(self, **params: Dict[str, Any]) -> None:
        """
        Set model parameters

        :param params: dictionary param name - param value
        :return:
        """
        for param, value in params.items():
            setattr(self, param, value)
        self._clear_cache()

    def __str__(self):
        return type(self).__name__

    def _fit_wrap(
        self,
        log: DataFrame,
        user_features: Optional[DataFrame] = None,
        item_features: Optional[DataFrame] = None,
    ) -> None:
        """
        Wrapper for fit to allow for fewer arguments in a model.

        :param log: historical log of interactions
            ``[user_idx, item_idx, timestamp, relevance]``
        :param user_features: user features
            ``[user_idx, timestamp]`` + feature columns
        :param item_features: item features
            ``[item_idx, timestamp]`` + feature columns
        :return:
        """
        self.logger.debug("Starting fit %s", type(self).__name__)
        if user_features is None:
            users = log.select("user_idx").distinct()
        else:
            users = (
                log.select("user_idx")
                .union(user_features.select("user_idx"))
                .distinct()
            )
        if item_features is None:
            items = log.select("item_idx").distinct()
        else:
            items = (
                log.select("item_idx")
                .union(item_features.select("item_idx"))
                .distinct()
            )
        self.fit_users = users
        self.fit_items = items
        self._fit(log, user_features, item_features)

    @abstractmethod
    def _fit(
        self,
        log: DataFrame,
        user_features: Optional[DataFrame] = None,
        item_features: Optional[DataFrame] = None,
    ) -> None:
        """
        Inner method where model actually fits.

        :param log: historical log of interactions
            ``[user_idx, item_idx, timestamp, relevance]``
        :param user_features: user features
            ``[user_idx, timestamp]`` + feature columns
        :param item_features: item features
            ``[item_idx, timestamp]`` + feature columns
        :return:
        """

    @staticmethod
    def _filter_seen(
        recs: DataFrame, log: DataFrame, k: int, users: DataFrame
    ):
        """
        Filter seen items (presented in log) out of the users' recommendations.
        For each user return from `k` to `k + number of seen by user` recommendations.
        """

        users_log = log.join(users, on="user_idx").cache()
        num_seen = (
            users_log.groupBy("user_idx").agg(
                sf.count("item_idx").alias("seen_count")
            )
        ).cache()

        # count maximal number of items seen by users
        max_seen = 0
        if num_seen.count() > 0:
            max_seen = num_seen.select(sf.max("seen_count")).collect()[0][0]

        # crop recommendations to first k + max_seen items for each user
        recs = recs.withColumn(
            "temp_rank",
            sf.row_number().over(
                Window.partitionBy("user_idx").orderBy(
                    sf.col("relevance").desc()
                )
            ),
        ).filter(sf.col("temp_rank") <= sf.lit(max_seen + k))

        # leave k + number of items seen by user recommendations in recs
        recs = (
            recs.join(num_seen, on="user_idx", how="left")
            .fillna(0)
            .filter(sf.col("temp_rank") <= sf.col("seen_count") + sf.lit(k))
            .drop("temp_rank", "seen_count")
        )

        # filter recommendations presented in interactions log
        recs = recs.join(
            users_log.withColumnRenamed("item_idx", "item")
            .withColumnRenamed("user_idx", "user")
            .select("user", "item"),
            on=(sf.col("user_idx") == sf.col("user"))
            & (sf.col("item_idx") == sf.col("item")),
            how="anti",
        ).drop("user", "item")

        users_log.unpersist()
        num_seen.unpersist()

        return recs

    # pylint: disable=too-many-arguments
    def _predict_wrap(
        self,
        log: Optional[DataFrame],
        k: int,
        users: Optional[Union[DataFrame, Iterable]] = None,
        items: Optional[Union[DataFrame, Iterable]] = None,
        user_features: Optional[DataFrame] = None,
        item_features: Optional[DataFrame] = None,
        filter_seen_items: bool = True,
    ) -> DataFrame:
        """
        Predict wrapper to allow for fewer parameters in models

        :param log: historical log of interactions
            ``[user_idx, item_idx, timestamp, relevance]``
        :param k: number of recommendations for each user
        :param users: users to create recommendations for
            dataframe containing ``[user_idx]`` or ``array-like``;
            if ``None``, recommend to all users from ``log``
        :param items: candidate items for recommendations
            dataframe containing ``[item_idx]`` or ``array-like``;
            if ``None``, take all items from ``log``.
            If it contains new items, ``relevance`` for them will be ``0``.
        :param user_features: user features
            ``[user_idx , timestamp]`` + feature columns
        :param item_features: item features
            ``[item_idx , timestamp]`` + feature columns
        :param filter_seen_items: flag to remove seen items from recommendations based on ``log``.
        :return: recommendation dataframe
            ``[user_idx, item_idx, relevance]``
        """
        self.logger.debug("Starting predict %s", type(self).__name__)
        user_data = users or log or user_features or self.fit_users
        users = self._get_ids(user_data, "user_idx")
        users = self._filter_ids(users, "user_idx")

        item_data = items or log or item_features or self.fit_items
        items = self._get_ids(item_data, "item_idx")
        items = self._filter_ids(items, "item_idx")

        if log is not None:
            log = self._filter_ids(log, "user_idx")
            log = self._filter_ids(log, "item_idx")

        num_items = items.count()
        if num_items < k:
            message = f"k = {k} > number of items = {num_items}"
            self.logger.debug(message)

        recs = self._predict(
            log,
            k,
            users,
            items,
            user_features,
            item_features,
            filter_seen_items,
        )
        if filter_seen_items and log:
            recs = self._filter_seen(recs=recs, log=log, users=users, k=k)

        recs = get_top_k_recs(recs, k=k)
        return recs.select("user_idx", "item_idx", "relevance")

    @staticmethod
    def _get_ids(log: Union[Iterable, DataFrame], column: str,) -> DataFrame:
        """
        Get unique values from ``array`` and put them into dataframe with column ``column``.
        """
        spark = State().session
        if isinstance(log, DataFrame):
            unique = log.select(column).distinct()
        elif isinstance(log, collections.abc.Iterable):
            unique = spark.createDataFrame(
                data=pd.DataFrame(pd.unique(list(log)), columns=[column])
            )
        else:
            raise ValueError(f"Wrong type {type(log)}")
        return unique

    def _filter_ids(self, log: DataFrame, column: str) -> DataFrame:
        """
        Filter out new ids if the model cannot predict cold items
        """
<<<<<<< HEAD
        entity = column[:4]
=======
        entity = column.split("_")[0]
>>>>>>> 02395afd
        if getattr(self, f"can_predict_cold_{entity}s"):
            return log
        self.logger.warning(
            "This model can't predict cold %ss, they will be ignored", entity
        )
        res = log.join(getattr(self, f"fit_{entity}s"), on=column, how="inner")
        return res

    # pylint: disable=too-many-arguments
    @abstractmethod
    def _predict(
        self,
        log: DataFrame,
        k: int,
        users: DataFrame,
        items: DataFrame,
        user_features: Optional[DataFrame] = None,
        item_features: Optional[DataFrame] = None,
        filter_seen_items: bool = True,
    ) -> DataFrame:
        """
        Inner method where model actually predicts.

        :param log: historical log of interactions
            ``[user_idx, item_idx, timestamp, relevance]``
        :param k: number of recommendations for each user
        :param users: users to create recommendations for
            dataframe containing ``[user_idx]`` or ``array-like``;
            if ``None``, recommend to all users from ``log``
        :param items: candidate items for recommendations
            dataframe containing ``[item_idx]`` or ``array-like``;
            if ``None``, take all items from ``log``.
            If it contains new items, ``relevance`` for them will be ``0``.
        :param user_features: user features
            ``[user_idx , timestamp]`` + feature columns
        :param item_features: item features
            ``[item_idx , timestamp]`` + feature columns
        :param filter_seen_items: flag to remove seen items from recommendations based on ``log``.
        :return: recommendation dataframe
            ``[user_idx, item_idx, relevance]``
        """

    @property
    def logger(self) -> logging.Logger:
        """
        :returns: get library logger
        """
        if self._logger is None:
            self._logger = logging.getLogger("replay")
        return self._logger

    @property
    def max_user(self) -> int:
        """
        :returns: number of users the model was trained on
        """
        try:
            return self.fit_users.agg({"user_idx": "max"}).collect()[0][0] + 1
        except AttributeError as error:
            raise AttributeError(
                "Must run fit before calling this method"
            ) from error

    @property
    def max_item(self) -> int:
        """
        :returns: number of items the model was trained on
        """
        try:
            return self.fit_items.agg({"item_idx": "max"}).collect()[0][0] + 1
        except AttributeError as error:
            raise AttributeError(
                "Must run fit before calling this method"
            ) from error

    @property
    def users_count(self) -> int:
        """
        :returns: number of users the model was trained on
        """
        try:
<<<<<<< HEAD
            return self.fit_users.agg({"user_idx": "max"}).collect()[0][0] + 1
=======
            return self.fit_users.distinct().count()
>>>>>>> 02395afd
        except AttributeError as error:
            raise AttributeError(
                "Must run fit before calling this method"
            ) from error

    @property
    def items_count(self) -> int:
        """
        :returns: number of items the model was trained on
        """
        try:
<<<<<<< HEAD
            return self.fit_items.agg({"item_idx": "max"}).collect()[0][0] + 1
=======
            return self.fit_items.distinct().count()
>>>>>>> 02395afd
        except AttributeError as error:
            raise AttributeError(
                "Must run fit before calling this method"
            ) from error

    def _fit_predict(
        self,
        log: DataFrame,
        k: int,
        users: Optional[Union[DataFrame, Iterable]] = None,
        items: Optional[Union[DataFrame, Iterable]] = None,
        user_features: Optional[DataFrame] = None,
        item_features: Optional[DataFrame] = None,
        filter_seen_items: bool = True,
    ) -> DataFrame:
        self._fit_wrap(log, user_features, item_features)
        return self._predict_wrap(
            log,
            k,
            users,
            items,
            user_features,
            item_features,
            filter_seen_items,
        )

    def _clear_cache(self):
        """
        Clear spark cache
        """

    def _predict_pairs_wrap(
        self,
        pairs: DataFrame,
        log: Optional[DataFrame] = None,
        user_features: Optional[DataFrame] = None,
        item_features: Optional[DataFrame] = None,
    ) -> DataFrame:
        """
        This method
        1) converts data to spark
        2) converts indexes
        3) calls inner _predict_pairs method of a model
        4) converts indexes back

        :param pairs: user-item pairs to get relevance for,
            dataframe containing``[user_idx, item_idx]``.
        :param log: train data
            ``[user_idx, item_idx, timestamp, relevance]``.
        :return: recommendations
            ``[user_idx, item_idx, relevance]`` for given pairs
        """
        log, user_features, item_features, pairs = [
            convert2spark(df)
            for df in [log, user_features, item_features, pairs]
        ]
        if sorted(pairs.columns) != ["item_idx", "user_idx"]:
            raise ValueError(
                "pairs must be a dataframe with columns strictly [user_idx, item_idx]"
            )

        if log is not None:
            log = self._filter_ids(log, "user_idx")
            log = self._filter_ids(log, "item_idx")
        pairs = self._filter_ids(pairs, "item_idx")
        pairs = self._filter_ids(pairs, "user_idx")

        pred = self._predict_pairs(
            pairs=pairs,
            log=log,
            user_features=user_features,
            item_features=item_features,
        )

        return pred

    def _predict_pairs(
        self,
        pairs: DataFrame,
        log: Optional[DataFrame] = None,
        user_features: Optional[DataFrame] = None,
        item_features: Optional[DataFrame] = None,
    ) -> DataFrame:
        """
        Fallback method to use in case ``_predict_pairs`` is not implemented.
        Simply joins ``predict`` with given ``pairs``.
        :param pairs: user-item pairs to get relevance for,
            dataframe containing``[user_idx, item_idx]``.
        :param log: train data
            ``[user_idx, item_idx, timestamp, relevance]``.
        :return: recommendations
            ``[user_idx, item_idx, relevance]`` for given pairs
        """
        message = (
            "native predict_pairs is not implemented for this model. "
            "Falling back to usual predict method and filtering the results."
        )
        self.logger.warning(message)

        users = pairs.select("user_idx").distinct()
        items = pairs.select("item_idx").distinct()
        k = items.count()
        pred = self._predict(
            log=log,
            k=k,
            users=users,
            items=items,
            user_features=user_features,
            item_features=item_features,
            filter_seen_items=False,
        )

        pred = pred.join(
            pairs.select("user_idx", "item_idx"),
            on=["user_idx", "item_idx"],
            how="inner",
        )
        return pred

    def _get_features_wrap(
        self, ids: DataFrame, features: Optional[DataFrame]
    ) -> Optional[Tuple[DataFrame, int]]:
        if "user_idx" not in ids.columns and "item_idx" not in ids.columns:
            raise ValueError("user_idx or item_idx missing")
        vectors, rank = self._get_features(ids, features)
        return vectors, rank

    # pylint: disable=unused-argument
    def _get_features(
        self, ids: DataFrame, features: Optional[DataFrame]
    ) -> Tuple[Optional[DataFrame], Optional[int]]:
        """
        Get embeddings from model

        :param ids: id ids to get embeddings for Spark DataFrame containing user_idx or item_idx
        :param features: user or item features
        :return: DataFrame with biases and embeddings, and vector size
        """

        self.logger.info(
            "get_features method is not defined for the model %s. Features will not be returned.",
            self.__str__(),
        )
        return None, None

    def get_nearest_items(
        self,
        items: Union[DataFrame, Iterable],
        k: int,
        metric: Optional[str] = "cosine_similarity",
        candidates: Optional[Union[DataFrame, Iterable]] = None,
    ) -> Optional[DataFrame]:
        """
        Get k most similar items be the `metric` for each of the `items`.

        :param items: spark dataframe or list of item ids to find neighbors
        :param k: number of neighbors
        :param metric: 'euclidean_distance_sim', 'cosine_similarity', 'dot_product'
        :param candidates: spark dataframe or list of items
            to consider as similar, e.g. popular/new items. If None,
            all items presented during model training are used.
        :return: dataframe with the most similar items an distance,
            where bigger value means greater similarity.
            spark-dataframe with columns ``[item_idx, neighbour_item_idx, similarity]``
        """
        if metric is None:
            raise ValueError(
                f"Distance metric is required to get nearest items with "
                f"{self.__str__()} model"
            )

        if self.can_predict_item_to_item:
            return self._get_nearest_items_wrap(
                items=items, k=k, metric=metric, candidates=candidates,
            )

        raise ValueError(
            "Use models with attribute 'can_predict_item_to_item' set to True to get nearest items"
        )

    def _get_nearest_items_wrap(
        self,
        items: Union[DataFrame, Iterable],
        k: int,
        metric: Optional[str] = "cosine_similarity",
        candidates: Optional[Union[DataFrame, Iterable]] = None,
    ) -> Optional[DataFrame]:
        """
        Convert indexes and leave top-k nearest items for each item in `items`.
        """
        items = self._get_ids(items, "item_idx")
        if candidates is not None:
            candidates = self._get_ids(candidates, "item_idx")

        nearest_items_to_filter = self._get_nearest_items(
            items=items, metric=metric, candidates=candidates,
        )

        rel_col_name = metric if metric is not None else "similarity"
        nearest_items = get_top_k(
            dataframe=nearest_items_to_filter,
            partition_by_col=sf.col("item_idx_one"),
            order_by_col=[
                sf.col(rel_col_name).desc(),
                sf.col("item_idx_two").desc(),
            ],
            k=k,
        )

        nearest_items = nearest_items.withColumnRenamed(
            "item_idx_two", "neighbour_item_idx"
        )
        nearest_items = nearest_items.withColumnRenamed(
            "item_idx_one", "item_idx"
        )
        return nearest_items

    def _get_nearest_items(
        self,
        items: DataFrame,
        metric: Optional[str] = None,
        candidates: Optional[DataFrame] = None,
    ) -> Optional[DataFrame]:
        raise NotImplementedError(
            f"item-to-item prediction is not implemented for {self.__str__()}"
        )

    def _params_tried(self):
        """check if current parameters were already evaluated"""
        if self.study is None:
            return False

        params = {
            name: value
            for name, value in self._init_args.items()
            if name in self._search_space
        }
        for trial in self.study.trials:
            if params == trial.params:
                return True

        return False


class ItemVectorModel(BaseRecommender):
    """Parent for models generating items' vector representations"""

    can_predict_item_to_item: bool = True

    @abstractmethod
    def _get_item_vectors(self) -> DataFrame:
        """
        Return dataframe with items' vectors as a
            spark dataframe with columns ``[item_idx, item_vector]``
        """

    def _get_nearest_items(
        self,
        items: DataFrame,
        metric: str = "cosine_similarity",
        candidates: Optional[DataFrame] = None,
    ) -> DataFrame:
        """
        Return distance metric value for all available close items filtered by `candidates`.

        :param items: ids to find neighbours, spark dataframe with column ``item_idx``
        :param metric: 'euclidean_distance_sim' calculated as 1/(1 + euclidean_distance),
            'cosine_similarity', 'dot_product'
        :param candidates: items among which we are looking for similar,
            e.g. popular/new items. If None, all items presented during model training are used.
        :return: dataframe with neighbours,
            spark-dataframe with columns ``[item_idx_one, item_idx_two, similarity]``
        """
        dist_function = cosine_similarity
        if metric == "euclidean_distance_sim":
            dist_function = vector_euclidean_distance_similarity
        elif metric == "dot_product":
            dist_function = vector_dot
        elif metric != "cosine_similarity":
            raise NotImplementedError(
                f"{metric} metric is not implemented, valid metrics are "
                "'euclidean_distance_sim', 'cosine_similarity', 'dot_product'"
            )

        items_vectors = self._get_item_vectors()
        left_part = (
            items_vectors.withColumnRenamed("item_idx", "item_idx_one")
            .withColumnRenamed("item_vector", "item_vector_one")
            .join(
                items.select(sf.col("item_idx").alias("item_idx_one")),
                on="item_idx_one",
            )
        )

        right_part = items_vectors.withColumnRenamed(
            "item_idx", "item_idx_two"
        ).withColumnRenamed("item_vector", "item_vector_two")

        if candidates is not None:
            right_part = right_part.join(
                candidates.withColumnRenamed("item_idx", "item_idx_two"),
                on="item_idx_two",
            )

        joined_factors = left_part.join(
            right_part, on=sf.col("item_idx_one") != sf.col("item_idx_two")
        )

        joined_factors = joined_factors.withColumn(
            metric,
            dist_function(
                sf.col("item_vector_one"), sf.col("item_vector_two")
            ),
        )

        similarity_matrix = joined_factors.select(
            "item_idx_one", "item_idx_two", metric
        )

        return similarity_matrix


# pylint: disable=abstract-method
class HybridRecommender(BaseRecommender, ABC):
    """Base class for models that can use extra features"""

    def fit(
        self,
        log: DataFrame,
        user_features: Optional[DataFrame] = None,
        item_features: Optional[DataFrame] = None,
    ) -> None:
        """
        Fit a recommendation model

        :param log: historical log of interactions
            ``[user_idx, item_idx, timestamp, relevance]``
        :param user_features: user features
            ``[user_idx, timestamp]`` + feature columns
        :param item_features: item features
            ``[item_idx, timestamp]`` + feature columns
        :return:
        """
        self._fit_wrap(
            log=log, user_features=user_features, item_features=item_features,
        )

    # pylint: disable=too-many-arguments
    def predict(
        self,
        log: DataFrame,
        k: int,
        users: Optional[Union[DataFrame, Iterable]] = None,
        items: Optional[Union[DataFrame, Iterable]] = None,
        user_features: Optional[DataFrame] = None,
        item_features: Optional[DataFrame] = None,
        filter_seen_items: bool = True,
    ) -> DataFrame:
        """
        Get recommendations

        :param log: historical log of interactions
            ``[user_idx, item_idx, timestamp, relevance]``
        :param k: number of recommendations for each user
        :param users: users to create recommendations for
            dataframe containing ``[user_idx]`` or ``array-like``;
            if ``None``, recommend to all users from ``log``
        :param items: candidate items for recommendations
            dataframe containing ``[item_idx]`` or ``array-like``;
            if ``None``, take all items from ``log``.
            If it contains new items, ``relevance`` for them will be ``0``.
        :param user_features: user features
            ``[user_idx , timestamp]`` + feature columns
        :param item_features: item features
            ``[item_idx , timestamp]`` + feature columns
        :param filter_seen_items: flag to remove seen items from recommendations based on ``log``.
        :return: recommendation dataframe
            ``[user_idx, item_idx, relevance]``
        """
        return self._predict_wrap(
            log=log,
            k=k,
            users=users,
            items=items,
            user_features=user_features,
            item_features=item_features,
            filter_seen_items=filter_seen_items,
        )

    def fit_predict(
        self,
        log: DataFrame,
        k: int,
        users: Optional[Union[DataFrame, Iterable]] = None,
        items: Optional[Union[DataFrame, Iterable]] = None,
        user_features: Optional[DataFrame] = None,
        item_features: Optional[DataFrame] = None,
        filter_seen_items: bool = True,
    ) -> DataFrame:
        """
        Fit model and get recommendations

        :param log: historical log of interactions
            ``[user_idx, item_idx, timestamp, relevance]``
        :param k: number of recommendations for each user
        :param users: users to create recommendations for
            dataframe containing ``[user_idx]`` or ``array-like``;
            if ``None``, recommend to all users from ``log``
        :param items: candidate items for recommendations
            dataframe containing ``[item_idx]`` or ``array-like``;
            if ``None``, take all items from ``log``.
            If it contains new items, ``relevance`` for them will be ``0``.
        :param user_features: user features
            ``[user_idx , timestamp]`` + feature columns
        :param item_features: item features
            ``[item_idx , timestamp]`` + feature columns
        :param filter_seen_items: flag to remove seen items from recommendations based on ``log``.
        :return: recommendation dataframe
            ``[user_idx, item_idx, relevance]``
        """
        return self._fit_predict(
            log=log,
            k=k,
            users=users,
            items=items,
            user_features=user_features,
            item_features=item_features,
            filter_seen_items=filter_seen_items,
        )

    def predict_pairs(
        self,
        pairs: DataFrame,
        log: Optional[DataFrame] = None,
        user_features: Optional[DataFrame] = None,
        item_features: Optional[DataFrame] = None,
    ) -> DataFrame:
        """
        Get recommendations for specific user-item ``pairs``.
        If a model can't produce recommendation
        for specific pair it is removed from the resulting dataframe.

        :param pairs: dataframe with pairs to calculate relevance for, ``[user_idx, item_idx]``.
        :param log: historical log of interactions
            ``[user_idx, item_idx, timestamp, relevance]``
        :param user_features: user features
            ``[user_idx , timestamp]`` + feature columns
        :param item_features: item features
            ``[item_idx , timestamp]`` + feature columns
        :return: recommendation dataframe
            ``[user_idx, item_idx, relevance]``
        """
        return self._predict_pairs_wrap(
            pairs, log, user_features, item_features
        )

    def get_features(
        self, ids: DataFrame, features: Optional[DataFrame]
    ) -> Optional[Tuple[DataFrame, int]]:
        """
        Returns user or item feature vectors as a Column with type ArrayType
        :param ids: Spark DataFrame with unique ids
        :param features: Spark DataFrame with features for provided ids
        :return: feature vectors
            If a model does not have a vector for some ids they are not present in the final result.
        """
        return self._get_features_wrap(ids, features)


# pylint: disable=abstract-method
class Recommender(BaseRecommender, ABC):
    """Usual recommender class for models without features."""

    def fit(self, log: DataFrame) -> None:
        """
        Fit a recommendation model

        :param log: historical log of interactions
            ``[user_idx, item_idx, timestamp, relevance]``
        :return:
        """
        self._fit_wrap(
            log=log, user_features=None, item_features=None,
        )

    # pylint: disable=too-many-arguments
    def predict(
        self,
        log: DataFrame,
        k: int,
        users: Optional[Union[DataFrame, Iterable]] = None,
        items: Optional[Union[DataFrame, Iterable]] = None,
        filter_seen_items: bool = True,
    ) -> DataFrame:
        """
        Get recommendations

        :param log: historical log of interactions
            ``[user_idx, item_idx, timestamp, relevance]``
        :param k: number of recommendations for each user
        :param users: users to create recommendations for
            dataframe containing ``[user_idx]`` or ``array-like``;
            if ``None``, recommend to all users from ``log``
        :param items: candidate items for recommendations
            dataframe containing ``[item_idx]`` or ``array-like``;
            if ``None``, take all items from ``log``.
            If it contains new items, ``relevance`` for them will be ``0``.
        :param filter_seen_items: flag to remove seen items from recommendations based on ``log``.
        :return: recommendation dataframe
            ``[user_idx, item_idx, relevance]``
        """
        return self._predict_wrap(
            log=log,
            k=k,
            users=users,
            items=items,
            user_features=None,
            item_features=None,
            filter_seen_items=filter_seen_items,
        )

    def predict_pairs(
        self, pairs: DataFrame, log: Optional[DataFrame] = None
    ) -> DataFrame:
        """
        Get recommendations for specific user-item ``pairs``.
        If a model can't produce recommendation
        for specific pair it is removed from the resulting dataframe.

        :param pairs: dataframe with pairs to calculate relevance for, ``[user_idx, item_idx]``.
        :param log: historical log of interactions
            ``[user_idx, item_idx, timestamp, relevance]``
        :return: recommendation dataframe
            ``[user_idx, item_idx, relevance]``
        """
        return self._predict_pairs_wrap(pairs, log, None, None)

    # pylint: disable=too-many-arguments
    def fit_predict(
        self,
        log: DataFrame,
        k: int,
        users: Optional[Union[DataFrame, Iterable]] = None,
        items: Optional[Union[DataFrame, Iterable]] = None,
        filter_seen_items: bool = True,
    ) -> DataFrame:
        """
        Fit model and get recommendations

        :param log: historical log of interactions
            ``[user_idx, item_idx, timestamp, relevance]``
        :param k: number of recommendations for each user
        :param users: users to create recommendations for
            dataframe containing ``[user_idx]`` or ``array-like``;
            if ``None``, recommend to all users from ``log``
        :param items: candidate items for recommendations
            dataframe containing ``[item_idx]`` or ``array-like``;
            if ``None``, take all items from ``log``.
            If it contains new items, ``relevance`` for them will be ``0``.
        :param filter_seen_items: flag to remove seen items from recommendations based on ``log``.
        :return: recommendation dataframe
            ``[user_idx, item_idx, relevance]``
        """
        return self._fit_predict(
            log=log,
            k=k,
            users=users,
            items=items,
            user_features=None,
            item_features=None,
            filter_seen_items=filter_seen_items,
        )

    def get_features(self, ids: DataFrame) -> Optional[Tuple[DataFrame, int]]:
        """
        Returns user or item feature vectors as a Column with type ArrayType

        :param ids: Spark DataFrame with unique ids
        :return: feature vectors.
            If a model does not have a vector for some ids they are not present in the final result.
        """
        return self._get_features_wrap(ids, None)


class UserRecommender(BaseRecommender, ABC):
    """Base class for models that use user features
    but not item features. ``log`` is not required for this class."""

    def fit(self, log: DataFrame, user_features: DataFrame,) -> None:
        """
        Finds user clusters and calculates item similarity in that clusters.

        :param log: historical log of interactions
            ``[user_idx, item_idx, timestamp, relevance]``
        :param user_features: user features
            ``[user_idx, timestamp]`` + feature columns
        :return:
        """
        self._fit_wrap(log=log, user_features=user_features)

    # pylint: disable=too-many-arguments
    def predict(
        self,
        user_features: DataFrame,
        k: int,
        log: Optional[DataFrame] = None,
        users: Optional[Union[DataFrame, Iterable]] = None,
        items: Optional[Union[DataFrame, Iterable]] = None,
        filter_seen_items: bool = True,
    ) -> DataFrame:
        """
        Get recommendations

        :param log: historical log of interactions
            ``[user_idx, item_idx, timestamp, relevance]``
        :param k: number of recommendations for each user
        :param users: users to create recommendations for
            dataframe containing ``[user_idx]`` or ``array-like``;
            if ``None``, recommend to all users from ``log``
        :param items: candidate items for recommendations
            dataframe containing ``[item_idx]`` or ``array-like``;
            if ``None``, take all items from ``log``.
            If it contains new items, ``relevance`` for them will be ``0``.
        :param user_features: user features
            ``[user_idx , timestamp]`` + feature columns
        :param filter_seen_items: flag to remove seen items from recommendations based on ``log``.
        :return: recommendation dataframe
            ``[user_idx, item_idx, relevance]``
        """
        return self._predict_wrap(
            log=log,
            user_features=user_features,
            k=k,
            filter_seen_items=filter_seen_items,
            users=users,
            items=items,
        )

    def predict_pairs(
        self,
        pairs: DataFrame,
        log: Optional[DataFrame] = None,
        user_features: Optional[DataFrame] = None,
    ) -> DataFrame:
        """
        Get recommendations for specific user-item ``pairs``.
        If a model can't produce recommendation
        for specific pair it is removed from the resulting dataframe.

        :param pairs: dataframe with pairs to calculate relevance for, ``[user_idx, item_idx]``.
        :param log: historical log of interactions
            ``[user_idx, item_idx, timestamp, relevance]``
        :param user_features: user features
            ``[user_idx , timestamp]`` + feature columns
        :return: recommendation dataframe
            ``[user_idx, item_idx, relevance]``
        """
        return self._predict_pairs_wrap(pairs, log, user_features, None)


class NeighbourRec(Recommender, ABC):
    """Base class that requires log at prediction time"""

    similarity: Optional[DataFrame]
    can_predict_item_to_item: bool = True
    can_predict_cold_users: bool = True

    @property
    def _dataframes(self):
        return {"similarity": self.similarity}

    def _clear_cache(self):
        if hasattr(self, "similarity"):
            self.similarity.unpersist()

    def _predict_pairs_inner(
        self,
        log: DataFrame,
        filter_df: DataFrame,
        condition: Column,
        users: DataFrame,
    ) -> DataFrame:
        """
        Get recommendations for all provided users
        and filter results with ``filter_df`` by ``condition``.
        It allows to implement both ``predict_pairs`` and usual ``predict``@k.

        :param log: historical interactions, DataFrame
            ``[user_idx, item_idx, timestamp, relevance]``.
        :param filter_df: DataFrame use to filter items:
            ``[item_idx_filter]`` or ``[user_idx_filter, item_idx_filter]``.
        :param condition: condition used for inner join with ``filter_df``
        :param users: users to calculate recommendations for
        :return: DataFrame ``[user_idx, item_idx, relevance]``
        """
        if log is None:
            raise ValueError(
                "log is not provided, but it is required for prediction"
            )

        recs = (
            log.join(users, how="inner", on="user_idx")
            .join(
                self.similarity,
                how="inner",
                on=sf.col("item_idx") == sf.col("item_idx_one"),
            )
            .join(filter_df, how="inner", on=condition,)
            .groupby("user_idx", "item_idx_two")
            .agg(sf.sum("similarity").alias("relevance"))
            .withColumnRenamed("item_idx_two", "item_idx")
        )
        return recs

    # pylint: disable=too-many-arguments
    def _predict(
        self,
        log: DataFrame,
        k: int,
        users: DataFrame,
        items: DataFrame,
        user_features: Optional[DataFrame] = None,
        item_features: Optional[DataFrame] = None,
        filter_seen_items: bool = True,
    ) -> DataFrame:
        return self._predict_pairs_inner(
            log=log,
            filter_df=items.withColumnRenamed("item_idx", "item_idx_filter"),
            condition=sf.col("item_idx_two") == sf.col("item_idx_filter"),
            users=users,
        )

    def _predict_pairs(
        self,
        pairs: DataFrame,
        log: Optional[DataFrame] = None,
        user_features: Optional[DataFrame] = None,
        item_features: Optional[DataFrame] = None,
    ) -> DataFrame:
        return self._predict_pairs_inner(
            log=log,
            filter_df=(
                pairs.withColumnRenamed(
                    "user_idx", "user_idx_filter"
                ).withColumnRenamed("item_idx", "item_idx_filter")
            ),
            condition=(sf.col("user_idx") == sf.col("user_idx_filter"))
            & (sf.col("item_idx_two") == sf.col("item_idx_filter")),
            users=pairs.select("user_idx").distinct(),
        )

    def get_nearest_items(
        self,
        items: Union[DataFrame, Iterable],
        k: int,
        metric: Optional[str] = None,
        candidates: Optional[Union[DataFrame, Iterable]] = None,
    ) -> DataFrame:
        """
        Get k most similar items be the `metric` for each of the `items`.

        :param items: spark dataframe or list of item ids to find neighbors
        :param k: number of neighbors
        :param metric: metric is not used to find neighbours in NeighbourRec,
            the parameter is ignored
        :param candidates: spark dataframe or list of items
            to consider as similar, e.g. popular/new items. If None,
            all items presented during model training are used.
        :return: dataframe with the most similar items an distance,
            where bigger value means greater similarity.
            spark-dataframe with columns ``[item_idx, neighbour_item_idx, similarity]``
        """
        if metric is not None:
            self.logger.debug(
                "Metric is not used to determine nearest items in %s model",
                self.__str__(),
            )

        return self._get_nearest_items_wrap(
            items=items, k=k, metric=None, candidates=candidates,
        )

    def _get_nearest_items(
        self,
        items: DataFrame,
        metric: Optional[str] = None,
        candidates: Optional[DataFrame] = None,
    ) -> DataFrame:

        similarity_filtered = self.similarity.join(
            items.withColumnRenamed("item_idx", "item_idx_one"),
            on="item_idx_one",
        )

        if candidates is not None:
            similarity_filtered = similarity_filtered.join(
                candidates.withColumnRenamed("item_idx", "item_idx_two"),
                on="item_idx_two",
            )

        return similarity_filtered.select(
            "item_idx_one", "item_idx_two", "similarity"
        )<|MERGE_RESOLUTION|>--- conflicted
+++ resolved
@@ -489,11 +489,7 @@
         """
         Filter out new ids if the model cannot predict cold items
         """
-<<<<<<< HEAD
-        entity = column[:4]
-=======
         entity = column.split("_")[0]
->>>>>>> 02395afd
         if getattr(self, f"can_predict_cold_{entity}s"):
             return log
         self.logger.warning(
@@ -575,11 +571,7 @@
         :returns: number of users the model was trained on
         """
         try:
-<<<<<<< HEAD
-            return self.fit_users.agg({"user_idx": "max"}).collect()[0][0] + 1
-=======
             return self.fit_users.distinct().count()
->>>>>>> 02395afd
         except AttributeError as error:
             raise AttributeError(
                 "Must run fit before calling this method"
@@ -591,11 +583,7 @@
         :returns: number of items the model was trained on
         """
         try:
-<<<<<<< HEAD
-            return self.fit_items.agg({"item_idx": "max"}).collect()[0][0] + 1
-=======
             return self.fit_items.distinct().count()
->>>>>>> 02395afd
         except AttributeError as error:
             raise AttributeError(
                 "Must run fit before calling this method"
