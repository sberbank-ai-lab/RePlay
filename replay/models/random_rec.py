"""
Библиотека рекомендательных систем Лаборатории по искусственному интеллекту.
"""
from typing import Optional

import numpy as np
import pandas as pd
from pyspark.sql import DataFrame
from pyspark.sql import functions as sf
from pyspark.sql import types as st

from replay.models.base_rec import Recommender


class RandomRec(Recommender):
    """
    Рандомизированный рекомендатель на основе популярности.

    Вероятность того, что заданный объект :math:`i` будет порекомендован этой моделью любому пользователю
    не зависит от пользователя. В зависисимости от выбранного распределения
    вероятность выбора элемента будет либо одинаковой для всех элементов,
    либо определяться как аддитивное сглаживание оценки вероятности того,
    что случайно выбранный пользователь взаимодействовал с объектом:

    .. math::
        P\\left(i\\right)\\propto N_i + \\alpha

    :math:`N_i` --- количество пользователей, у которых было взаимодействие с объектом :math:`i`

    :math:`\\alpha` --- параметр сглаживания (гипер-параметр модели). По умолчанию :math:`\\alpha = 0`.
    Чем больше :math:`\\alpha`, тем чаще будут рекомендоваться менее популярные объекты.
    Требуется, чтобы всегда было :math:`\\alpha > -1`.

<<<<<<< HEAD
    >>> from replay.session_handler import get_spark_session, State
    >>> spark = get_spark_session(1, 1)
    >>> state = State(spark)

=======
    >>> from replay.utils import convert2spark
>>>>>>> 40e7305d
    >>> import pandas as pd
    >>>
    >>> log = convert2spark(pd.DataFrame({
    ...     "user_id": ["1", "1", "2", "2", "3"],
    ...     "item_id": ["1", "2", "3", "3", "3"]
    ... }))
    >>> log.show()
    +-------+-------+
    |user_id|item_id|
    +-------+-------+
    |      1|      1|
    |      1|      2|
    |      2|      3|
    |      2|      3|
    |      3|      3|
    +-------+-------+
    <BLANKLINE>
    >>> random_pop = RandomRec(distribution="popular_based", alpha=-1)
    Traceback (most recent call last):
     ...
    ValueError: alpha должно быть строго больше -1

    >>> random_pop = RandomRec(distribution="abracadabra")
    Traceback (most recent call last):
     ...
    ValueError: distribution должно быть popular_based или uniform

    >>> random_pop = RandomRec(distribution="popular_based", alpha=1.0, seed=777)
    >>> random_pop.fit(log)
    >>> random_pop.item_popularity.show()
    +--------+-----------+
    |item_idx|probability|
    +--------+-----------+
    |       2|        2.0|
    |       1|        2.0|
    |       0|        3.0|
    +--------+-----------+
    <BLANKLINE>
    >>> recs = random_pop.predict(log, 2)
    >>> recs.show()
    +-------+-------+----------+
    |user_id|item_id| relevance|
    +-------+-------+----------+
    |      1|      3|       1.0|
    |      1|      2|       0.0|
    |      2|      1|       1.0|
    |      2|      2|       0.5|
    |      3|      1|       1.0|
    |      3|      2|0.33333334|
    +-------+-------+----------+
    <BLANKLINE>
    >>> random_pop = RandomRec(seed=555)
    >>> random_pop.fit(log)
    >>> random_pop.item_popularity.show()
    +--------+-----------+
    |item_idx|probability|
    +--------+-----------+
    |       2|          1|
    |       1|          1|
    |       0|          1|
    +--------+-----------+
    <BLANKLINE>
    >>> recs = random_pop.predict(log, 2)
    >>> recs.show()
    +-------+-------+----------+
    |user_id|item_id| relevance|
    +-------+-------+----------+
    |      1|      3|       1.0|
    |      1|      2|       0.0|
    |      2|      1|       0.5|
    |      2|      2|0.33333334|
    |      3|      2|       0.5|
    |      3|      1|0.33333334|
    +-------+-------+----------+
    <BLANKLINE>
    """

    item_popularity: DataFrame
    can_predict_cold_users = True

    def __init__(
        self,
        distribution: str = "uniform",
        alpha: float = 0.0,
        seed: Optional[int] = None,
    ):
        """
        :param distribution: вероятностоное распределение выбора элементов.
            "uniform" - равномерное, все элементы выбираются с равной вероятнсотью
            "popular_based" - аддитивное сглаживание оценки вероятности того,
            что случайно выбранный пользователь взаимодействовал с объектом
        :param alpha: параметр аддитивного сглаживания. Чем он больше, тем чаще рекомендуются непопулярные объекты.
        :param seed: инициализация генератора псевдослучайности
        """
        if distribution not in ("popular_based", "uniform"):
            raise ValueError(
                "distribution должно быть popular_based " "или uniform"
            )
        if alpha <= -1.0 and distribution == "popular_based":
            raise ValueError("alpha должно быть строго больше -1")
        self.distribution = distribution
        self.alpha = alpha
        self.seed = seed

    def _fit(
        self,
        log: DataFrame,
        user_features: Optional[DataFrame] = None,
        item_features: Optional[DataFrame] = None,
    ) -> None:
        if self.distribution == "popular_based":
            probability = f"CAST(user_count + {self.alpha} AS FLOAT)"
        else:
            probability = "1"
        self.item_popularity = log.groupBy("item_idx").agg(
            sf.countDistinct("user_idx").alias("user_count")
        )
        self.item_popularity = self.item_popularity.selectExpr(
            "item_idx", f"{probability} AS probability"
        ).cache()

    # pylint: disable=too-many-arguments
    def _predict(
        self,
        log: DataFrame,
        k: int,
        users: DataFrame,
        items: DataFrame,
        user_features: Optional[DataFrame] = None,
        item_features: Optional[DataFrame] = None,
        filter_seen_items: bool = True,
    ) -> DataFrame:

        items_pd = (
            items.join(
                self.item_popularity.withColumnRenamed("item_idx", "item"),
                on=sf.col("item_idx") == sf.col("item"),
                how="inner",
            )
            .drop("item")
            .toPandas()
        )
        items_pd.loc[:, "probability"] = (
            items_pd["probability"] / items_pd["probability"].sum()
        )
        seed = self.seed

        @sf.pandas_udf(
            st.StructType(
                [
                    st.StructField("user_idx", st.IntegerType(), True),
                    st.StructField("item_idx", st.IntegerType(), True),
                    st.StructField("relevance", st.FloatType(), True),
                ]
            ),
            sf.PandasUDFType.GROUPED_MAP,
        )
        def grouped_map(pandas_df):
            user_idx = pandas_df["user_idx"][0]
            cnt = pandas_df["cnt"][0]
            if seed is not None:
                np.random.seed(user_idx + seed)
            items_idx = np.random.choice(
                items_pd["item_idx"].values,
                size=cnt,
                p=items_pd["probability"].values,
                replace=False,
            )
            relevance = 1 / np.arange(1, cnt + 1)
            return pd.DataFrame(
                {
                    "user_idx": cnt * [user_idx],
                    "item_idx": items_idx,
                    "relevance": relevance,
                }
            )

        model_len = len(items_pd)
        recs = (
            users.join(log, how="left", on="user_idx")
            .select("user_idx", "item_idx")
            .groupby("user_idx")
            .agg(sf.countDistinct("item_idx").alias("cnt"))
            .selectExpr("user_idx", f"LEAST(cnt + {k}, {model_len}) AS cnt",)
            .groupby("user_idx")
            .apply(grouped_map)
        )

        return recs<|MERGE_RESOLUTION|>--- conflicted
+++ resolved
@@ -31,15 +31,12 @@
     Чем больше :math:`\\alpha`, тем чаще будут рекомендоваться менее популярные объекты.
     Требуется, чтобы всегда было :math:`\\alpha > -1`.
 
-<<<<<<< HEAD
     >>> from replay.session_handler import get_spark_session, State
     >>> spark = get_spark_session(1, 1)
     >>> state = State(spark)
 
-=======
-    >>> from replay.utils import convert2spark
->>>>>>> 40e7305d
     >>> import pandas as pd
+    >>> from replay.converter import convert2spark
     >>>
     >>> log = convert2spark(pd.DataFrame({
     ...     "user_id": ["1", "1", "2", "2", "3"],
