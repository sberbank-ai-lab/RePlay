from abc import abstractmethod
from typing import Any, Dict, Optional, Tuple, Union

import numpy as np
import pandas as pd
import torch

from ignite.contrib.handlers import LRScheduler
from ignite.engine import Engine, Events
from ignite.handlers import (
    EarlyStopping,
    ModelCheckpoint,
    global_step_from_engine,
)
from ignite.metrics import Loss, RunningAverage
from pyspark.sql import DataFrame
from pyspark.sql import functions as sf
from torch import nn
from torch.optim.optimizer import Optimizer  # pylint: disable=E0611
from torch.optim.lr_scheduler import ReduceLROnPlateau, _LRScheduler
from torch.utils.data import DataLoader

from replay.models.base_rec import Recommender
from replay.session_handler import State
from replay.constants import IDX_REC_SCHEMA


class TorchRecommender(Recommender):
    """Base class for neural recommenders"""

    model: Any
    device: torch.device

    def __init__(self):
        self.logger.info(
            "The model is neural network with non-distributed training"
        )

    # pylint: disable=too-many-arguments
    def _predict(
        self,
        log: DataFrame,
        k: int,
        users: DataFrame,
        items: DataFrame,
        user_features: Optional[DataFrame] = None,
        item_features: Optional[DataFrame] = None,
        filter_seen_items: bool = True,
    ) -> DataFrame:
        items_consider_in_pred = items.toPandas()["item_idx"].values
        items_count = self.items_count
        model = self.model.cpu()
        agg_fn = self._predict_by_user

        def grouped_map(pandas_df: pd.DataFrame) -> pd.DataFrame:
            return agg_fn(
                pandas_df, model, items_consider_in_pred, k, items_count
            )[["user_idx", "item_idx", "relevance"]]

        self.logger.debug("Predict started")
        # do not apply map on cold users for MultVAE predict
        join_type = "inner" if self.__str__() == "MultVAE" else "left"
        recs = (
            users.join(log, how=join_type, on="user_idx")
            .selectExpr(
                "user_idx AS user_idx",
                "item_idx AS item_idx",
            )
            .groupby("user_idx")
            .applyInPandas(grouped_map, IDX_REC_SCHEMA)
        )
        return recs

    def _predict_pairs(
        self,
        pairs: DataFrame,
        log: Optional[DataFrame] = None,
        user_features: Optional[DataFrame] = None,
        item_features: Optional[DataFrame] = None,
    ) -> DataFrame:
        items_count = self.items_count
        model = self.model.cpu()
        agg_fn = self._predict_by_user_pairs
        users = pairs.select("user_idx").distinct()

        def grouped_map(pandas_df: pd.DataFrame) -> pd.DataFrame:
            return agg_fn(pandas_df, model, items_count)[
                ["user_idx", "item_idx", "relevance"]
            ]

<<<<<<< HEAD
        self.logger.debug("Pair relevance")
=======
        self.logger.debug("Calculate relevance for user-item pairs")
>>>>>>> 97b0517d
        user_history = (
            users.join(log, how="inner", on="user_idx")
            .groupBy("user_idx")
            .agg(sf.collect_list("item_idx").alias("item_idx_history"))
        )
        user_pairs = pairs.groupBy("user_idx").agg(
            sf.collect_list("item_idx").alias("item_idx_to_pred")
        )
        full_df = user_pairs.join(user_history, on="user_idx", how="inner")

        recs = full_df.groupby("user_idx").applyInPandas(
            grouped_map, IDX_REC_SCHEMA
        )

        return recs

    @staticmethod
    @abstractmethod
    def _predict_by_user(
        pandas_df: pd.DataFrame,
        model: nn.Module,
        items_np: np.ndarray,
        k: int,
        item_count: int,
    ) -> pd.DataFrame:
        """
        Calculate predictions.

        :param pandas_df: DataFrame with user-item interactions ``[user_idx, item_idx]``
        :param model: trained model
        :param items_np: items available for recommendations
        :param k: length of recommendation list
        :param item_count: total number of items
        :return: DataFrame ``[user_idx , item_idx , relevance]``
        """

    @staticmethod
    @abstractmethod
    def _predict_by_user_pairs(
        pandas_df: pd.DataFrame,
        model: nn.Module,
        item_count: int,
    ) -> pd.DataFrame:
        """
        Get relevance for provided pairs

        :param pandas_df: DataFrame with rated items and items that need prediction
            ``[user_idx, item_idx_history, item_idx_to_pred]``
        :param model: trained model
        :param item_count: total number of items
        :return: DataFrame ``[user_idx , item_idx , relevance]``
        """

    def load_model(self, path: str) -> None:
        """
        Load model from file

        :param path: path to model
        :return:
        """
        self.logger.debug("-- Loading model from file")
        self.model.load_state_dict(torch.load(path))

    # pylint: disable=too-many-arguments
    def _create_trainer_evaluator(
        self,
        opt: Optimizer,
        valid_data_loader: DataLoader,
        scheduler: Optional[Union[_LRScheduler, ReduceLROnPlateau]] = None,
        early_stopping_patience: Optional[int] = None,
        checkpoint_number: Optional[int] = None,
    ) -> Tuple[Engine, Engine]:
        """
        Creates a trainer and en evaluator needed to train model

        :param opt: optimizer
        :param valid_data_loader: data loader for validation
        :param scheduler: scheduler used to decrease learning rate
        :param early_stopping_patience: number of epochs used for early stopping
        :param checkpoint_number: number of best checkpoints
        :return: trainer, evaluator
        """
        self.model.to(self.device)  # pylint: disable=E1101

        # pylint: disable=unused-argument
        def _run_train_step(engine, batch):
            self.model.train()
            opt.zero_grad()
            model_result = self._batch_pass(batch, self.model)
            y_pred, y_true = model_result[:2]
            if len(model_result) == 2:
                loss = self._loss(y_pred, y_true)
            else:
                loss = self._loss(y_pred, y_true, **model_result[2])
            loss.backward()
            opt.step()
            return loss.item()

        # pylint: disable=unused-argument
        def _run_val_step(engine, batch):
            self.model.eval()
            with torch.no_grad():
                return self._batch_pass(batch, self.model)

        torch_trainer = Engine(_run_train_step)
        torch_evaluator = Engine(_run_val_step)

        avg_output = RunningAverage(output_transform=lambda x: x)
        avg_output.attach(torch_trainer, "loss")
        Loss(self._loss).attach(torch_evaluator, "loss")

        # pylint: disable=unused-variable
        @torch_trainer.on(Events.EPOCH_COMPLETED)
        def log_training_loss(trainer):
            debug_message = f"""Epoch[{trainer.state.epoch}] current loss:
{trainer.state.metrics["loss"]:.5f}"""
            self.logger.debug(debug_message)

        # pylint: disable=unused-variable
        @torch_trainer.on(Events.EPOCH_COMPLETED)
        def log_validation_results(trainer):
            torch_evaluator.run(valid_data_loader)
            metrics = torch_evaluator.state.metrics
            debug_message = f"""Epoch[{trainer.state.epoch}] validation
average loss: {metrics["loss"]:.5f}"""
            self.logger.debug(debug_message)

        def score_function(engine):
            return -engine.state.metrics["loss"]

        if early_stopping_patience:
            self._add_early_stopping(
                early_stopping_patience,
                score_function,
                torch_trainer,
                torch_evaluator,
            )
        if checkpoint_number:
            self._add_checkpoint(
                checkpoint_number,
                score_function,
                torch_trainer,
                torch_evaluator,
            )
        if scheduler:
            self._add_scheduler(scheduler, torch_trainer, torch_evaluator)

        return torch_trainer, torch_evaluator

    @staticmethod
    def _add_early_stopping(
        early_stopping_patience, score_function, torch_trainer, torch_evaluator
    ):
        early_stopping = EarlyStopping(
            patience=early_stopping_patience,
            score_function=score_function,
            trainer=torch_trainer,
        )
        torch_evaluator.add_event_handler(Events.COMPLETED, early_stopping)

    def _add_checkpoint(
        self, checkpoint_number, score_function, torch_trainer, torch_evaluator
    ):
        checkpoint = ModelCheckpoint(
            State().session.conf.get("spark.local.dir"),
            create_dir=True,
            require_empty=False,
            n_saved=checkpoint_number,
            score_function=score_function,
            score_name="loss",
            filename_prefix="best",
            global_step_transform=global_step_from_engine(torch_trainer),
        )

        torch_evaluator.add_event_handler(
            Events.EPOCH_COMPLETED,
            checkpoint,
            {type(self).__name__.lower(): self.model},
        )

        # pylint: disable=unused-argument,unused-variable
        @torch_trainer.on(Events.COMPLETED)
        def load_best_model(engine):
            self.load_model(checkpoint.last_checkpoint)

    @staticmethod
    def _add_scheduler(scheduler, torch_trainer, torch_evaluator):
        if isinstance(scheduler, _LRScheduler):
            torch_trainer.add_event_handler(
                Events.EPOCH_COMPLETED, LRScheduler(scheduler)
            )
        else:

            @torch_evaluator.on(Events.EPOCH_COMPLETED)
            # pylint: disable=unused-variable
            def reduct_step(engine):
                scheduler.step(engine.state.metrics["loss"])

    @abstractmethod
    def _batch_pass(
        self, batch, model
    ) -> Tuple[torch.Tensor, torch.Tensor, Union[None, Dict[str, Any]]]:
        """
        Apply model to a single batch.

        :param batch: data batch
        :param model: model object
        :return: y_pred, y_true, and a dictionary used to calculate loss.
        """

    @abstractmethod
    def _loss(
        self, y_pred: torch.Tensor, y_true: torch.Tensor, *args, **kwargs
    ) -> torch.Tensor:
        """
        Returns loss value

        :param y_pred: output from model
        :param y_true: actual test data
        :param *args: other arguments used to calculate loss
        :return: 1x1 tensor
        """

    def _save_model(self, path: str):
        torch.save(self.model.state_dict(), path)<|MERGE_RESOLUTION|>--- conflicted
+++ resolved
@@ -62,10 +62,7 @@
         join_type = "inner" if self.__str__() == "MultVAE" else "left"
         recs = (
             users.join(log, how=join_type, on="user_idx")
-            .selectExpr(
-                "user_idx AS user_idx",
-                "item_idx AS item_idx",
-            )
+            .selectExpr("user_idx AS user_idx", "item_idx AS item_idx",)
             .groupby("user_idx")
             .applyInPandas(grouped_map, IDX_REC_SCHEMA)
         )
@@ -88,11 +85,7 @@
                 ["user_idx", "item_idx", "relevance"]
             ]
 
-<<<<<<< HEAD
-        self.logger.debug("Pair relevance")
-=======
         self.logger.debug("Calculate relevance for user-item pairs")
->>>>>>> 97b0517d
         user_history = (
             users.join(log, how="inner", on="user_idx")
             .groupBy("user_idx")
@@ -132,9 +125,7 @@
     @staticmethod
     @abstractmethod
     def _predict_by_user_pairs(
-        pandas_df: pd.DataFrame,
-        model: nn.Module,
-        item_count: int,
+        pandas_df: pd.DataFrame, model: nn.Module, item_count: int,
     ) -> pd.DataFrame:
         """
         Get relevance for provided pairs
