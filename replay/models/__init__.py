"""
<<<<<<< HEAD
This module contains recommendation models implemented in Spark and Pytorch.
=======
The module contains recommender system algorithms including:
- distributed models built in pyspark;
- neural networks build in pytorch with distributed inference in pyspark;
- wrappers for commonly used recommender systems libraries
and models with non-distributed training and distributed inference in pyspark.
>>>>>>> e284aac7
"""

from replay.models.admm_slim import ADMMSLIM
from replay.models.als import ALSWrap
from replay.models.base_rec import Recommender
from replay.models.base_torch_rec import TorchRecommender
from replay.models.classifier_rec import ClassifierRec
from replay.models.implicit_wrap import ImplicitWrap
from replay.models.knn import KNN
from replay.models.lightfm_wrap import LightFMWrap
from replay.models.mult_vae import MultVAE
from replay.models.neuromf import NeuroMF
from replay.models.pop_rec import PopRec
from replay.models.user_pop_rec import UserPopRec
from replay.models.random_rec import RandomRec
from replay.models.slim import SLIM
from replay.models.wilson import Wilson
from replay.models.word2vec import Word2VecRec
from replay.models.stack import Stack
from replay.models.cluster import ClusterRec<|MERGE_RESOLUTION|>--- conflicted
+++ resolved
@@ -1,13 +1,9 @@
 """
-<<<<<<< HEAD
-This module contains recommendation models implemented in Spark and Pytorch.
-=======
 The module contains recommender system algorithms including:
 - distributed models built in pyspark;
 - neural networks build in pytorch with distributed inference in pyspark;
 - wrappers for commonly used recommender systems libraries
 and models with non-distributed training and distributed inference in pyspark.
->>>>>>> e284aac7
 """
 
 from replay.models.admm_slim import ADMMSLIM
