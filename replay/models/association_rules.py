--- conflicted
+++ resolved
@@ -220,10 +220,7 @@
             )
 
         return self._get_nearest_items_wrap(
-            items=items,
-            k=k,
-            metric=metric,
-            candidates=candidates,
+            items=items, k=k, metric=metric, candidates=candidates,
         )
 
     def _get_nearest_items(
@@ -263,17 +260,8 @@
 
     def _clear_cache(self):
         if hasattr(self, "pair_metrics"):
-<<<<<<< HEAD
             unpersist_if_exists(self.pair_metrics)
-        if hasattr(self, "frequent_items"):
-            unpersist_if_exists(self.frequent_items)
 
     @property
     def _dataframes(self):
-        return {
-            "pair_metrics": self.pair_metrics,
-            "frequent_items": self.frequent_items,
-        }
-=======
-            unpersist_if_exists(self.pair_metrics)
->>>>>>> 50e411d7
+        return {"pair_metrics": self.pair_metrics}