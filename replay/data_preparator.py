--- conflicted
+++ resolved
@@ -152,12 +152,7 @@
         dataframe_columns = set(dataframe.columns)
         if not columns_to_check.issubset(dataframe_columns):
             raise ValueError(
-<<<<<<< HEAD
                 "columns_names has columns that are not present in DataFrame "
-=======
-                "В feature_columns или columns_names указаны колонки, "
-                "которых нет в датафрейме: "
->>>>>>> e284aac7
                 f"{columns_to_check.difference(dataframe_columns)}"
             )
 
@@ -166,60 +161,6 @@
                 raise ValueError(f"Column '{column}' has NULL values")
 
     @staticmethod
-<<<<<<< HEAD
-    def _process_timestamp_column(
-        dataframe: DataFrame,
-        column_name: str,
-        column: Column,
-        date_format: Optional[str],
-        default_value: str,
-    ):
-        not_ts_types = ["timestamp", "string", None]
-        if dict(dataframe.dtypes).get("timestamp", None) not in not_ts_types:
-
-            tmp_column = column_name + "tmp"
-            dataframe = dataframe.withColumn(
-                tmp_column, sf.to_timestamp(sf.from_unixtime(column))
-            )
-
-            is_null_column = dataframe.select(
-                (sf.min(tmp_column).eqNullSafe(sf.max(tmp_column))).alias(
-                    tmp_column
-                )
-            ).collect()[0]
-            if is_null_column[tmp_column]:
-                logger = logging.getLogger("replay")
-                logger.warning(
-                    "Timestamp column does not contain unix time; "
-                    "numbers from this column will be added to default date"
-                )
-
-                dataframe = (
-                    dataframe.withColumn(
-                        "tmp", sf.to_timestamp(sf.lit(default_value))
-                    )
-                    .withColumn(
-                        column_name,
-                        sf.to_timestamp(
-                            sf.expr(f"date_add(tmp, {column_name})")
-                        ),
-                    )
-                    .drop("tmp", tmp_column)
-                )
-            else:
-                dataframe = dataframe.drop(column_name).withColumnRenamed(
-                    tmp_column, column_name
-                )
-        else:
-            dataframe = dataframe.withColumn(
-                column_name,
-                sf.to_timestamp(column, format=date_format),  # type: ignore
-            )
-        return dataframe
-
-    @staticmethod
-=======
->>>>>>> e284aac7
     def _rename_columns(
         dataframe: DataFrame,
         columns_names: Dict[str, str],
@@ -265,7 +206,6 @@
         reader_kwargs: Optional[Dict] = None,
     ) -> DataFrame:
         """
-<<<<<<< HEAD
         Transforms log, user or item features into a Spark DataFrame
         ``[user_id, user_id, timestamp, relevance]``,
         ``[user_id, *features]``, or  ``[item_id, *features]``.
@@ -284,41 +224,9 @@
         :param format_type: file type, one of ``[csv , parquet , json , table]``
         :param date_format: format for the ``timestamp``
         :param features_columns: names of the feature columns
-        :param kwargs: extra arguments passed to
-            ``spark.read.csv(path, **kwargs)``
+        :param reader_kwargs: extra arguments passed to
+            ``spark.read.<format>(path, **reader_kwargs)``
         :return: processed DataFrame
-=======
-        Преобразовывает лог, либо признаки пользователей или объектов
-        в спарк-датафрейм вида
-        ``[user_id, *features]`` или ``[item_id, *features]``
-        или ``[user_id, user_id, timestamp, relevance]``.
-        На вход необходимо передать либо файл формата ``format_type``
-        по пути ``path``, либо ``pandas.DataFrame`` или ``spark.DataFrame``.
-        :param columns_names: словарь "стандартное имя столбца: имя столбца в dataframe" для лога обязательно задать
-        соответствие для столбцов ``user_id`` и ``item_id``, опционально можно указать соответствия для столбцов
-        ``timestamp`` (время взаимодействия) и ``relevance`` (релевантность, оценка взаимодействия). Если
-        соответствие для данных столбцов не указаны, они будут созданы автоматически с дефолтными значениями.
-
-            для таблиц признаков пользователей и объектов необходимо задать соответствие для ``user_id``
-             или ``item_id``.
-
-            В зависимости от маппинга определяется какого типа таблица передана.
-            - Если присутствуют оба столбца ``[user_id, item_id]``, то передана таблица с логом
-            - Если присутствует только ``[user_id]``, то передана таблица с признаками пользователей
-            - Если присутствует только ``[item_id]``, то передана таблица с признаками объектов
-
-        :param data: dataframe с логом
-        :param path: путь к файлу с данными
-        :param format_type: тип файла, принимает значения из списка
-            ``[csv , parquet , json , table]``
-        :param date_format: формат даты для корректной обработки столбца ``timestamp``
-        :param features_columns: имя столбца либо список имен столбцов с признаками
-         для таблиц признаков пользователей/объектов.
-         если не задан, в качестве признаков используются все столбцы датафрейма.
-        :param reader_kwargs: дополнительные аргументы, которые передаются в функцию
-            ``spark.read.<format>(path, **reader_kwargs)``
-        :return: спарк-датафрейм со столбцами, определенными в ``columns_names`` и features_columns
->>>>>>> e284aac7
         """
         if data is not None:
             dataframe = convert2spark(data)
