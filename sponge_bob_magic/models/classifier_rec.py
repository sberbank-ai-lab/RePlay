--- conflicted
+++ resolved
@@ -80,49 +80,30 @@
         :return: новый спарк-датайрейм, в котором к каждой строчке лога
             добавлены фичи пользователя и объекта, которые в ней встречаются
         """
-        return VectorAssembler(
-<<<<<<< HEAD
-            inputCols=user_feature_cols + item_feature_cols, outputCol="features"
-=======
-            inputCols=["user_features", "item_features", "mult", "dot_product"],
-            outputCol="features"
->>>>>>> c6393985
-        ).transform(
-            log.withColumnRenamed("user_id", "uid")
-            .withColumnRenamed("item_id", "iid")
-            .join(
-                user_features.select("user_id", "user_features"),
-                on=col("user_id") == col("uid"),
-                how="inner",
+        return (
+            VectorAssembler(
+                inputCols=["user_features", "item_features", "mult", "dot_product"],
+                outputCol="features",
             )
-            .join(
-                item_features.select("item_id", "item_features"),
-                on=col("item_id") == col("iid"),
-<<<<<<< HEAD
-                how="inner",
-=======
-                how="inner"
-            ).drop("iid", "uid")
-            .withColumn("mult", vector_mult("user_features", "item_features"))
-            .withColumn("dot_product", vector_dot("user_features", "item_features"))
-        ).drop("mult", "dot_product")
-
-    def _predict(self,
-                 log: DataFrame,
-                 k: int,
-                 users: DataFrame,
-                 items: DataFrame,
-                 user_features: Optional[DataFrame] = None,
-                 item_features: Optional[DataFrame] = None,
-                 filter_seen_items: bool = True) -> DataFrame:
-        data = (
-            self._augment_data(
-                users.crossJoin(items), user_features, item_features
->>>>>>> c6393985
+            .transform(
+                log.withColumnRenamed("user_id", "uid")
+                .withColumnRenamed("item_id", "iid")
+                .join(
+                    user_features.select("user_id", "user_features"),
+                    on=col("user_id") == col("uid"),
+                    how="inner",
+                )
+                .join(
+                    item_features.select("item_id", "item_features"),
+                    on=col("item_id") == col("iid"),
+                    how="inner",
+                )
+                .drop("iid", "uid")
+                .withColumn("mult", vector_mult("user_features", "item_features"))
+                .withColumn("dot_product", vector_dot("user_features", "item_features"))
             )
-            .drop("iid", "uid")
+            .drop("mult", "dot_product")
         )
-<<<<<<< HEAD
 
     def _predict(
         self,
@@ -137,25 +118,11 @@
         data = self._augment_data(
             users.crossJoin(items), user_features, item_features
         ).select("features", "item_id", "user_id")
-        if filter_seen_items:
-            data = data.join(log, on=["user_id", "item_id"], how="left_anti")
         recs = self.model.transform(data).select(
             "user_id",
             "item_id",
             udf(func_get, DoubleType())("probability", lit(1))
             .alias("relevance")
             .cast(FloatType()),
-=======
-        recs = (
-            self.model
-            .transform(data)
-            .select(
-                "user_id",
-                "item_id",
-                udf(func_get, DoubleType())("probability", lit(1))
-                .alias("relevance")
-                .cast(FloatType())
-            )
->>>>>>> c6393985
         )
         return recs