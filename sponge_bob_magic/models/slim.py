--- conflicted
+++ resolved
@@ -60,21 +60,7 @@
         self.seed = seed
 
     def get_params(self) -> Dict[str, object]:
-<<<<<<< HEAD
         return {"lambda": self.lambda_, "beta": self.beta}
-
-    def _pre_fit(
-        self,
-        log: DataFrame,
-        user_features: Optional[DataFrame] = None,
-        item_features: Optional[DataFrame] = None,
-    ) -> None:
-        self.user_indexer = StringIndexer(inputCol="user_id", outputCol="user_idx").fit(
-            log
-        )
-        self.item_indexer = StringIndexer(inputCol="item_id", outputCol="item_idx").fit(
-            log
-        )
 
     def _fit(
         self,
@@ -82,15 +68,6 @@
         user_features: Optional[DataFrame] = None,
         item_features: Optional[DataFrame] = None,
     ) -> None:
-=======
-        return {"lambda": self.lambda_,
-                "beta": self.beta}
-
-    def _fit(self,
-             log: DataFrame,
-             user_features: Optional[DataFrame] = None,
-             item_features: Optional[DataFrame] = None) -> None:
->>>>>>> c6393985
         self.logger.debug("Построение модели SLIM")
 
         log_indexed = self.user_indexer.transform(log)
