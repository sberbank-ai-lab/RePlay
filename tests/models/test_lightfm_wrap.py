--- conflicted
+++ resolved
@@ -111,7 +111,6 @@
         pytest.fail()
 
 
-<<<<<<< HEAD
 def test_raises_fit(log, user_features, item_features, model):
     with pytest.raises(
         ValueError, match=r"В [\w]{4}_features отсутствуют признаки"
@@ -131,14 +130,20 @@
             user_features=None,
             item_features=None,
         )
-=======
+
+
 def test_enrich_with_features(log, user_features, item_features, model):
     model.fit(log, user_features, item_features)
     test_pair = log.filter(
         (sf.col("item_id") == "i3") & (sf.col("user_id") == "u2")
     )
     pred_for_test = (
-        model.predict_pairs(test_pair.select("user_id", "item_id"), log)
+        model.predict_pairs(
+            test_pair.select("user_id", "item_id"),
+            log,
+            user_features,
+            item_features,
+        )
         .select("relevance")
         .collect()[0][0]
     )
@@ -149,5 +154,4 @@
         + row_dict["user_bias"]
         + row_dict["item_bias"],
         pred_for_test,
-    )
->>>>>>> fa1346df
+    )