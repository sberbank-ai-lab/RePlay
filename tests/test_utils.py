"""
Библиотека рекомендательных систем Лаборатории по искусственному интеллекту
"""
# pylint: disable-all
import numpy as np
import pandas as pd
from pyspark.sql import SparkSession
from pyspark.sql.types import (
    StructType,
    StructField,
    LongType,
    StringType,
    DoubleType,
)

from tests.pyspark_testcase import PySparkTest

import replay.session_handler
from replay import utils


class UtilsTestCase(PySparkTest):
    def test_func_get(self):
        vector = np.arange(2)
        self.assertEqual(utils.func_get(vector, 0), 0.0)

    def test_get_spark_session(self):
        spark = replay.session_handler.get_spark_session(1)
        self.assertIsInstance(spark, SparkSession)
<<<<<<< HEAD
        self.assertEqual(spark.conf.get("spark.driver.memory"), "1g")
=======
        self.assertEqual(spark.conf.get("spark.driver.memory"), "512m")
        self.assertEqual(spark.conf.get("spark.sql.shuffle.partitions"), "1")

    def setUp(self):
        self.pandas_data_frame = pd.DataFrame(
            [[1, "a", 3.0], [3, "b", 5.0]], columns=["a", "b", "c"]
        )
        self.spark_data_frame = self.spark.createDataFrame(
            [[1, "a", 3.0], [3, "b", 5.0]],
            schema=StructType(
                [
                    StructField("a", LongType()),
                    StructField("b", StringType()),
                    StructField("c", DoubleType()),
                ]
            ),
        )

    def test_pandas_convert(self):
        self.assertSparkDataFrameEqual(
            self.spark_data_frame, utils.convert2spark(self.pandas_data_frame)
        )

    def test_spark_is_unchanged(self):
        spark_data_frame = utils.convert2spark(self.pandas_data_frame)
        self.assertEqual(
            spark_data_frame, utils.convert2spark(spark_data_frame)
        )
>>>>>>> 40e7305d
<|MERGE_RESOLUTION|>--- conflicted
+++ resolved
@@ -27,11 +27,7 @@
     def test_get_spark_session(self):
         spark = replay.session_handler.get_spark_session(1)
         self.assertIsInstance(spark, SparkSession)
-<<<<<<< HEAD
         self.assertEqual(spark.conf.get("spark.driver.memory"), "1g")
-=======
-        self.assertEqual(spark.conf.get("spark.driver.memory"), "512m")
-        self.assertEqual(spark.conf.get("spark.sql.shuffle.partitions"), "1")
 
     def setUp(self):
         self.pandas_data_frame = pd.DataFrame(
@@ -57,5 +53,4 @@
         spark_data_frame = utils.convert2spark(self.pandas_data_frame)
         self.assertEqual(
             spark_data_frame, utils.convert2spark(spark_data_frame)
-        )
->>>>>>> 40e7305d
+        )