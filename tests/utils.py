# pylint: skip-file

from datetime import datetime
from typing import Dict, List

import numpy as np
import pandas as pd
import pytest
from numpy.testing import assert_allclose
from pyspark.ml.linalg import DenseVector
from pyspark.sql import DataFrame

from replay.constants import REC_SCHEMA, LOG_SCHEMA
from replay.session_handler import get_spark_session


def assertDictAlmostEqual(d1: Dict, d2: Dict) -> None:
    assert set(d1.keys()) == set(d2.keys())
    for key in d1:
        assert_allclose(d1[key], d2[key])


@pytest.fixture
def spark():
    return get_spark_session(1, 1)


@pytest.fixture
def log2(spark):
    return spark.createDataFrame(
        data=[
            ["user1", "item1", datetime(2019, 9, 12), 3.0],
            ["user1", "item5", datetime(2019, 9, 13), 2.0],
            ["user1", "item2", datetime(2019, 9, 17), 1.0],
            ["user2", "item6", datetime(2019, 9, 14), 4.0],
            ["user2", "item1", datetime(2019, 9, 15), 3.0],
            ["user3", "item2", datetime(2019, 9, 15), 3.0],
        ],
        schema=LOG_SCHEMA,
    )


@pytest.fixture
def log(spark):
    return spark.createDataFrame(
        data=[
            ["user1", "item1", datetime(2019, 8, 22), 4.0],
            ["user1", "item3", datetime(2019, 8, 23), 3.0],
            ["user1", "item2", datetime(2019, 8, 27), 2.0],
            ["user2", "item4", datetime(2019, 8, 24), 3.0],
            ["user2", "item1", datetime(2019, 8, 25), 4.0],
            ["user3", "item2", datetime(2019, 8, 26), 5.0],
            ["user3", "item1", datetime(2019, 8, 26), 5.0],
            ["user3", "item3", datetime(2019, 8, 26), 3.0],
            ["user4", "item2", datetime(2019, 8, 26), 5.0],
            ["user4", "item1", datetime(2019, 8, 26), 5.0],
            ["user4", "item1", datetime(2019, 8, 26), 1.0],
        ],
        schema=LOG_SCHEMA,
    )


@pytest.fixture
<<<<<<< HEAD
def ml1m():
    df = pd.read_csv(
        "ml1m.dat",
        names=["user_id", "item_id", "relevance", "timestamp"],
        sep="\t",
    )
    return df
=======
def long_log_with_features(spark):
    date = datetime(2019, 1, 1)
    return spark.createDataFrame(
        data=[
            ["u1", "i1", date, 1.0],
            ["u1", "i4", datetime(2019, 1, 5), 3.0],
            ["u1", "i2", date, 2.0],
            ["u1", "i5", date, 4.0],
            ["u2", "i1", date, 1.0],
            ["u2", "i3", datetime(2018, 1, 1), 2.0],
            ["u2", "i7", datetime(2019, 1, 1), 4.0],
            ["u2", "i8", datetime(2020, 1, 1), 4.0],
            ["u3", "i9", date, 3.0],
            ["u3", "i2", date, 2.0],
            ["u3", "i6", datetime(2020, 3, 1), 1.0],
            ["u3", "i7", date, 5.0],
        ],
        schema=["user_id", "item_id", "timestamp", "relevance"],
    )


@pytest.fixture
def short_log_with_features(spark):
    date = datetime(2021, 1, 1)
    return spark.createDataFrame(
        data=[
            ["u1", "i3", date, 1.0],
            ["u1", "i7", datetime(2019, 1, 5), 3.0],
            ["u2", "i2", date, 1.0],
            ["u2", "i10", datetime(2018, 1, 1), 2.0],
            ["u3", "i8", date, 3.0],
            ["u3", "i1", date, 2.0],
            ["u4", "i7", date, 5.0],
        ],
        schema=["user_id", "item_id", "timestamp", "relevance"],
    )


@pytest.fixture
def user_features(spark):
    return spark.createDataFrame(
        [("u1", 20.0, -3.0, "M"), ("u2", 30.0, 4.0, "F")]
    ).toDF("user_id", "age", "mood", "gender")


@pytest.fixture
def item_features(spark):
    return spark.createDataFrame(
        [
            ("i1", 4.0, "cat", "black"),
            ("i2", 10.0, "dog", "green"),
            ("i3", 7.0, "mouse", "yellow"),
            ("i4", -1.0, "cat", "yellow"),
            ("i5", 11.0, "dog", "white"),
            ("i6", 0.0, "mouse", "yellow"),
        ]
    ).toDF("item_id", "iq", "class", "color")
>>>>>>> 608efbee


def unify_dataframe(data_frame: DataFrame):
    pandas_df = data_frame.toPandas()
    columns_to_sort_by: List[str] = []

    if len(pandas_df) == 0:
        columns_to_sort_by = pandas_df.columns
    else:
        for column in pandas_df.columns:
            if not type(pandas_df[column][0]) in {
                DenseVector,
                list,
                np.ndarray,
            }:
                columns_to_sort_by.append(column)

    return (
        pandas_df[sorted(data_frame.columns)]
        .sort_values(by=sorted(columns_to_sort_by))
        .reset_index(drop=True)
    )


def sparkDataFrameEqual(df1: DataFrame, df2: DataFrame):
    return pd.testing.assert_frame_equal(
        unify_dataframe(df1), unify_dataframe(df2), check_like=True
    )<|MERGE_RESOLUTION|>--- conflicted
+++ resolved
@@ -61,7 +61,6 @@
 
 
 @pytest.fixture
-<<<<<<< HEAD
 def ml1m():
     df = pd.read_csv(
         "ml1m.dat",
@@ -69,7 +68,9 @@
         sep="\t",
     )
     return df
-=======
+
+
+@pytest.fixture
 def long_log_with_features(spark):
     date = datetime(2019, 1, 1)
     return spark.createDataFrame(
@@ -127,7 +128,6 @@
             ("i6", 0.0, "mouse", "yellow"),
         ]
     ).toDF("item_id", "iq", "class", "color")
->>>>>>> 608efbee
 
 
 def unify_dataframe(data_frame: DataFrame):
